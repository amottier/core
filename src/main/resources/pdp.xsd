--- conflicted
+++ resolved
@@ -1,566 +1,277 @@
-<<<<<<< HEAD
-<?xml version="1.0" encoding="UTF-8"?>
-<schema xmlns="http://www.w3.org/2001/XMLSchema" targetNamespace="http://authzforce.github.io/core/xmlns/pdp/3.6" xmlns:tns="http://authzforce.github.io/core/xmlns/pdp/3.6" elementFormDefault="qualified"
-	xmlns:xacml="urn:oasis:names:tc:xacml:3.0:core:schema:wd-17" xmlns:authz-ext="http://authzforce.github.io/xmlns/pdp/ext/3"  version="3.6.4">
-	<import namespace="urn:oasis:names:tc:xacml:3.0:core:schema:wd-17" />
-	<import namespace="http://authzforce.github.io/xmlns/pdp/ext/3" />
-	<annotation>
-		<documentation xml:lang="en">
-			Data model of AuthZForce PDP configuration.
-			<p> For any such configuration (XML) file (instance of this schema) loaded, AuthZForce PDP configuration handler sets the global variable 'PARENT_DIR' to the path to the parent directory of this
-				XML configuration file, so that any placeholder ${PARENT_DIR} is replaced with this value, and may be used in text nodes to specify file paths relative to the configuration file for instance. If
-				the location to the configuration file is not resolved to a file on the file system, 'PARENT_DIR' is undefined. You may use the colon ':' as a separating character between the placeholder variable
-				and an associated default value, if PARENT_DIR is initially undefined. E.g. ${PARENT_DIR:/home/foo/conf} will be replaced with '/home/foo/conf' if PARENT_DIR is undefined.
-			</p>
-			<p>
-				XML schema versioning: the 'version' attribute of the root 'schema' element identifies the Major.Minor.Patch version of this schema. The Major.Minor part must match the Major.Minor part of the
-				first compatible version of authzforce-ce-core library. The Patch version is used for any backwards-compatible change. The Minor version is incremented after any change that is NOT
-				backwards-compatible. (As a result, the authzforce-ce-core library's minor version is incremented as well.)
-				The Major.Minor version part must be part of the target namespace - but not the Patch
-				version - to separate namespaces that are not backwards-compatible.
-			</p>
-		</documentation>
-	</annotation>
-	<element name="attributeProvider" type="authz-ext:AbstractAttributeProvider">
-		<annotation>
-			<documentation>Attribute Provider that provides attributes not already provided in the XACML request by PEP, e.g. from external sources. There must be one and only one Java class - say
-				'com.example.FooAttributeProviderModuleFactory' - on the classpath implementing interface 'org.ow2.authzforce.core.pdp.api.CloseableAttributeProviderModule.FactoryBuilder&lt;CONF_T&gt;' with zero-arg constructor,
-				where
-				CONF_T is the JAXB type bound to this XML element type. This attribute Provider may also depend on previously defined 'attributeProviders', to find dependency attributes, i.e. attributes that
-				this
-				Provider does not support itself, but requires to find its supported attributes. Therefore, if an 'attributeProvider' AFy requires/depends on an attribute A that is not to be provided by the
-				PEP,
-				another 'attributeProvider' AFx providing this attribute A must be declared before X.
-			</documentation>
-		</annotation>
-	</element>
-	<element name="pdp">
-		<complexType>
-			<sequence>
-				<element name="attributeDatatype" type="anyURI" minOccurs="0" maxOccurs="unbounded">
-					<annotation>
-						<documentation>URI of an attribute datatype to be added to supported datatypes. There must be one and only one Java class - say 'com.example.FooValueFactory' - on the classpath implementing
-							interface ' org.ow2.authzforce.core.pdp.api.value.DatatypeFactory' with zero-arg constructor, such that this URI equals: new com.example.FooValueFactory().getId().
-						</documentation>
-					</annotation>
-				</element>
-				<element name="function" type="anyURI" minOccurs="0" maxOccurs="unbounded">
-					<annotation>
-						<documentation>URI of a function to be added to supported functions. There must be one and only one Java class - say 'com.example.FooFunction' - on the classpath implementing interface
-							'org.ow2.authzforce.core.pdp.api.func.Function' with zero-arg constructor, such that this URI equals: new com.example.FooFunction().getId().
-						</documentation>
-					</annotation>
-				</element>
-				<element name="functionSet" type="anyURI" minOccurs="0" maxOccurs="unbounded">
-					<annotation>
-						<documentation>URI of a set of functions to be added to supported functions. There must be one and only one Java class - say 'com.example.FooFunctionSet' - on the classpath implementing
-							interface 'org.ow2.authzforce.core.pdp.api.func.FunctionSet' with zero-arg constructor, such that this URI equals: new com.example.FooFunctionSet().getId().
-						</documentation>
-					</annotation>
-				</element>
-				<element name="combiningAlgorithm" type="anyURI" minOccurs="0" maxOccurs="unbounded">
-					<annotation>
-						<documentation>URI of a policy/rule-combining algorithm to be added to supported algorithms. There must be one and only one Java class - say 'com.example.FooCombiningAlg' - on the classpath
-							implementing interface 'org.ow2.authzforce.core.pdp.api.combining.CombiningAlg' with zero-arg constructor, such that this URI equals: new com.example.FooCombiningAlg().getId().
-						</documentation>
-					</annotation>
-				</element>
-				<element ref="tns:attributeProvider" maxOccurs="unbounded" minOccurs="0" />
-				<element name="refPolicyProvider" type="authz-ext:AbstractPolicyProvider" minOccurs="0" maxOccurs="1">
-					<annotation>
-						<documentation>Referenced policy Provider that resolves Policy(Set)IdReferences. There must be one and only one Java class - say 'com.example.FooRefPolicyProviderModuleFactory' - on the
-							classpath implementing interface 'org.ow2.authzforce.core.pdp.api.policy.RefPolicyProviderModule.Factory&lt;CONF_T&gt;' with zero-arg constructor, where CONF_T is the JAXB type bound to
-							this XML
-							element type. This referenced policy Provider may also use any of the 'refPolicyProvider' previously defined, if any, for Policy(Set)IdReference resolution; as some IdReferences may
-							not be
-							supported by this Provider. This element is not required if root policies found by the 'rootPolicyProvider' are always Policy elements, and not PolicySet elements.
-						</documentation>
-					</annotation>
-				</element>
-				<element name="rootPolicyProvider" type="authz-ext:AbstractPolicyProvider">
-					<annotation>
-						<documentation>Root/top-level policy Provider that provides the root/top-level Policy(Set) to PDP for evaluation. There must be one and only one Java class - say
-							'com.example.FooRootPolicyProviderModuleFactory' - on the classpath implementing interface 'org.ow2.authzforce.core.pdp.api.policy.RootPolicyProviderModule.Factory&lt;CONF_T&gt;' with zero-arg
-							constructor, where CONF_T is the JAXB type bound to this XML element type. This class may also implement
-							'org.ow2.authzforce.core.pdp.api.policy.RefPolicyProviderModule.Factory&lt;CONF_T&gt;' to
-							be used
-							as 'refPolicyProvider' as well. This policy Provider may also use any of the
-							'refPolicyProvider' previously defined, if any, for Policy(Set)IdReference resolution.
-						</documentation>
-					</annotation>
-				</element>
-				<element name="decisionCache" minOccurs="0" maxOccurs="1" type="authz-ext:AbstractDecisionCache">
-					<annotation>
-						<documentation>Decision Response cache that, for a given request, provides the XACML response from a cache if there is a cached response for the given request. There must be one and only one
-							Java class - say 'com.example.FooDecisionCacheFactory' - on the classpath implementing interface 'org.ow2.authzforce.core.pdp.api.DecisionCache.Factory&lt;CONF_T&gt;' with zero-arg constructor,
-							where
-							CONF_T is the JAXB type bound to this XML element type.
-						</documentation>
-					</annotation>
-				</element>
-			</sequence>
-			<attribute name="version" type="token" use="required">
-				<annotation>
-					<documentation>Version of the current schema for which the instance document is valid. Must match the 'version' attribute value of the root 'schema' element in the corresponding version of this
-						schema.
-					</documentation>
-				</annotation>
-			</attribute>
-			<attribute name="useStandardDatatypes" type="boolean" use="optional" default="true">
-				<annotation>
-					<documentation>Enable support for XACML core standard attribute datatypes.					</documentation>
-				</annotation>
-			</attribute>
-			<attribute name="useStandardFunctions" type="boolean" use="optional" default="true">
-				<annotation>
-					<documentation>Enable support for XACML core standard mandatory functions.					</documentation>
-				</annotation>
-			</attribute>
-			<attribute name="useStandardCombiningAlgorithms" type="boolean" use="optional" default="true">
-				<annotation>
-					<documentation>Enable support for XACML core standard combining algorithms.					</documentation>
-				</annotation>
-			</attribute>
-			<attribute name="enableXPath" type="boolean" use="optional" default="false">
-				<annotation>
-					<documentation>Enable support for AttributeSelectors, xpathExpression datatype and xpath-node-count function. This overrides 'useStandardDatatypes' parameter, i.e. xpathExpression is not supported anyway if 'enableXpath'
-						is false. This feature is experimental (not to be used in production) and may have a negative impact on performance. Use with caution. For your information, AttributeSelector and xpathExpression
-						datatype support is marked as optional in XACML 3.0 core specification.
-					</documentation>
-				</annotation>
-			</attribute>
-			<attribute name="strictAttributeIssuerMatch" type="boolean" use="optional" default="false">
-				<annotation>
-					<documentation>Enable strict Attribute Issuer matching, i.e. AttributeDesignators without Issuer only match request Attributes without Issuer (and same AttributeId, Category...). This mode is not
-						fully compliant with XACML 3.0, §5.29, in the case that the Issuer is indeed not present on a AttributeDesignator; but it performs better and is recommended when all AttributeDesignators have an
-						Issuer (best practice). Reminder: the XACML 3.0 specification for AttributeDesignator evaluation (5.29) says: "If the Issuer is not present in the attribute designator, then the matching of the
-						attribute to the named attribute SHALL be governed by AttributeId and DataType attributes alone."
-					</documentation>
-				</annotation>
-			</attribute>
-			<attribute name="maxVariableRefDepth" type="nonNegativeInteger" use="optional">
-				<annotation>
-					<documentation> Maximum depth of Variable reference chaining: VariableDefinition1 -&gt; VariableDefinition2 -&gt; ...; where '-&gt;' represents a VariableReference.					</documentation>
-				</annotation>
-			</attribute>
-			<attribute name="maxPolicyRefDepth" type="nonNegativeInteger" use="optional">
-				<annotation>
-					<documentation>Maximum depth of Policy(Set) reference chaining: PolicySet1 -&gt; PolicySet2 -&gt; ... -&gt; Policy(Set)N; where '-&gt;' represents a Policy(Set)IdReference.					</documentation>
-				</annotation>
-			</attribute>
-			<attribute name="requestFilter" type="anyURI" use="optional" default="urn:ow2:authzforce:feature:pdp:request-filter:default-lax">
-				<annotation>
-					<documentation>
-						<p>URI of a XACML Request filter to be enabled. A XACML Request filter is a PDP extension that applies some processing of the request, such as validation and transformation, prior to the policy
-							evaluation. As an example of validation, a Request filter may reject a request containing an unsupported XACML element. As an example of transformation, it may support the MultiRequests
-							element, and more generally the Multiple Decision Profile or Hierarchical Resource Profile by creating multiple
-							Individual Decision Requests from the original XACML request, as defined in XACML
-							Multiple Decision Profile specification, section 2; and then call the policy evaluation engine for each Individual Decision Request. At the end, the results (one per Individual Decision
-							Request) may be combined by a DecisionCombiner specified by next attribute 'decisionCombiner'.
-						</p>
-						<p>There must be one and only one Java class - say 'com.example.FooRequestFilter' - on the classpath implementing interface 'org.ow2.authzforce.core.pdp.api.RequestFilter' with zero-arg
-							constructor, such
-							that this URI equals: new com.example.FooRequestFilter().getId().</p>
-						<p>If the configuration parameter 'enableXPath' is true, it is the responsibility of the RequestFilter to parse XACML Request/Attributes/Content nodes. If the configuration parameter
-							'strictAttributeIssuerMatch' is true, it is the responsibility of the RequestFilter to keep values of Attributes with Issuer
-							separate from values of Attributes without Issuer, in the attribute
-							map returned by getNamedAttributes() on
-							the IndividualDecisionRequests produced by the RequestFilter.</p>
-						<p>The following values of 'requestFilter' are natively supported:</p>
-						<p>"urn:ow2:authzforce:feature:pdp:request-filter:default-lax": implements only XACML 3.0 Core (NO support for Multiple Decision) and allows duplicate &lt;Attribute&gt; with same meta-data in the same &lt;Attributes&gt; element of a Request
-							(complying with XACML 3.0 core spec, §7.3.3)</p>
-						<p>"urn:ow2:authzforce:feature:pdp:request-filter:default-strict": implements only XACML 3.0 Core (NO support for Multiple Decision) and does not allow duplicate &lt;Attribute&gt; with same meta-data in the same &lt;Attributes&gt; element of a Request
-							(NOT complying with XACML 3.0 core spec, §7.3.3, but better performances)</p>
-						<p>"urn:ow2:authzforce:feature:pdp:request-filter:multiple:repeated-attribute-categories-lax": implements Multiple Decision Profile, section 2.3 (repeated attribute categories), and allows duplicate &lt;Attribute&gt; with same meta-data in the same
-							&lt;Attributes&gt; element of a Request (complying with XACML 3.0 core spec, §7.3.3)</p>
-						<p>"urn:ow2:authzforce:feature:pdp:request-filter:multiple:repeated-attribute-categories-strict": same as previous one, except it does not allow duplicate &lt;Attribute&gt; with same meta-data in the same
-							&lt;Attributes&gt; element of a Request (NOT complying with XACML 3.0 core spec, §7.3.3, but better performances)</p>
-					</documentation>
-				</annotation>
-			</attribute>
-			<attribute name="resultFilter" type="anyURI" use="optional">
-				<annotation>
-					<documentation>URI of a XACML decision Result filter to be enabled. A decision Result filter is a PDP extension that process the result(s) from the policy evaluation before the final XACML
-						Response is created (and returned back to the requester). For example, a typical Result filter may combine multiple individual decisions - produced by the 'requestFilter' - to a single decision
-						Result if and only if the XACML Request's 'CombinedDecision' is set to true, as defined in XACML Multiple Decision Profile specification, section 3. There must be one and only one Java class -
-						say 'com.example.FooDecisionResultFilter' - on the classpath implementing interface 'org.ow2.authzforce.core.pdp.api.DecisionResultFilter' with zero-arg constructor, such that this URI equals:
-						new
-						com.example.FooDecisionResultFilter().getId().
-					</documentation>
-				</annotation>
-			</attribute>
-		</complexType>
-		<key name="datatypeKey">
-			<selector xpath="tns:attributeDatatype" />
-			<field xpath="." />
-		</key>
-		<key name="functionKey">
-			<selector xpath="tns:function" />
-			<field xpath="." />
-		</key>
-		<key name="functionSetKey">
-			<selector xpath="tns:functionSet" />
-			<field xpath="." />
-		</key>
-		<key name="algorithmKey">
-			<selector xpath="tns:combiningAlgorithm" />
-			<field xpath="." />
-		</key>
-		<key name="refPolicyProviderKey">
-			<selector xpath="tns:refPolicyProvider" />
-			<field xpath="@id" />
-		</key>
-		<key name="attributeProviderKey">
-			<selector xpath="tns:attributeProvider" />
-			<field xpath="@id" />
-		</key>
-	</element>
-	<complexType name="StaticRootPolicyProvider">
-		<annotation>
-			<documentation>PolicyProvider loading root policies statically from URLs.</documentation>
-		</annotation>
-		<complexContent>
-			<extension base="authz-ext:AbstractPolicyProvider">
-				<attribute name="policyLocation" type="anyURI" use="required">
-					<annotation>
-						<documentation> Location of a XML file that is expected to contain the root (aka top-level) Policy or PolicySet. Use the global property 'PARENT_DIR' for paths under the parent directory to the
-							XML file where this is used.
-						</documentation>
-					</annotation>
-				</attribute>
-			</extension>
-		</complexContent>
-	</complexType>
-	<complexType name="StaticRefPolicyProvider">
-		<annotation>
-			<documentation>Policy(Set)IdReference Provider loading policies statically from URLs. Any PolicyIdReference used in a PolicySet here must refer to a Policy loaded here as well. Besides, a PolicySet
-				P1 must be loaded before any other PolicySet P2 with a reference (PolicySetIdReference) to P1. As PolicySets are loaded in the order of declaration of policyLocations, the order matters for
-				PolicySetIdReference resolution.
-			</documentation>
-		</annotation>
-		<complexContent>
-			<extension base="authz-ext:AbstractPolicyProvider">
-				<sequence>
-					<element name="policyLocation" type="anyURI" minOccurs="1" maxOccurs="unbounded">
-						<annotation>
-							<documentation> Location of the XML file that is expected to contain the Policy or PolicySet element to be referenced by a Policy(Set)IdReference in the root PolicySet loaded by a root policy
-								Provider. The location may also be a file pattern in the following form: "file://DIRECTORY_PATH/*SUFFIX", using wilcard character '*'; in which case the location is expanded to all regular
-								files
-								(not
-								subdirectories)
-								in
-								directory located at DIRECTORY_PATH with suffix SUFFIX (there may not be a SUFFIX; in other words, SUFFIX may be an empty string). The files are
-								NOT searched
-								recursively on
-								sub-directories. Use the global property 'PARENT_DIR' for defining - in a
-								generic way - a path relative to the parent directory to the XML file where this is used.
-							</documentation>
-						</annotation>
-					</element>
-				</sequence>
-			</extension>
-		</complexContent>
-	</complexType>
-	<complexType name="StaticRefBasedRootPolicyProvider">
-		<annotation>
-			<documentation>
-				Static Root Policy Provider based on the RefPolicyProvider, i.e. the root policy is a PolicySet retrieved using the RefPolicyProvider (mandatory in this case).
-			</documentation>
-		</annotation>
-		<complexContent>
-			<extension base="authz-ext:AbstractPolicyProvider">
-				<sequence>
-					<element name="policyRef" type="xacml:IdReferenceType" />
-				</sequence>
-			</extension>
-		</complexContent>
-	</complexType>
-</schema>
-=======
-<?xml version="1.0" encoding="UTF-8"?>
-<schema xmlns="http://www.w3.org/2001/XMLSchema" targetNamespace="http://authzforce.github.io/core/xmlns/pdp/3.6" xmlns:tns="http://authzforce.github.io/core/xmlns/pdp/3.6" elementFormDefault="qualified"
-	xmlns:xacml="urn:oasis:names:tc:xacml:3.0:core:schema:wd-17" xmlns:authz-ext="http://authzforce.github.io/xmlns/pdp/ext/3"  version="3.6.1">
-	<import namespace="urn:oasis:names:tc:xacml:3.0:core:schema:wd-17" />
-	<import namespace="http://authzforce.github.io/xmlns/pdp/ext/3" />
-	<annotation>
-		<documentation xml:lang="en">
-			Data model of AuthZForce PDP configuration.
-			<p> For any such configuration (XML) file (instance of this schema) loaded, AuthZForce PDP configuration handler sets the global variable 'PARENT_DIR' to the path to the parent directory of this
-				XML configuration file, so that any placeholder ${PARENT_DIR} is replaced with this value, and may be used in text nodes to specify file paths relative to the configuration file for instance. If
-				the location to the configuration file is not resolved to a file on the file system, 'PARENT_DIR' is undefined. You may use the colon ':' as a separating character between the placeholder variable
-				and an associated default value, if PARENT_DIR is initially undefined. E.g. ${PARENT_DIR:/home/foo/conf} will be replaced with '/home/foo/conf' if PARENT_DIR is undefined.
-			</p>
-			<p>
-				XML schema versioning: the 'version' attribute of the root 'schema' element identifies the Major.Minor.Patch version of this schema. The Major.Minor part must match the Major.Minor part of the
-				first compatible version of authzforce-ce-core library. The Patch version is used for any backwards-compatible change. The Minor version is incremented after any change that is NOT
-				backwards-compatible. (As a result, the authzforce-ce-core library's minor version is incremented as well.)
-				The Major.Minor version part must be part of the target namespace - but not the Patch
-				version - to separate namespaces that are not backwards-compatible.
-			</p>
-		</documentation>
-	</annotation>
-	<element name="attributeProvider" type="authz-ext:AbstractAttributeProvider">
-		<annotation>
-			<documentation>Attribute Provider that provides attributes not already provided in the XACML request by PEP, e.g. from external sources. There must be a file 'META-INF/services/org.ow2.authzforce.core.pdp.api.PdpExtension' on the classpath, that contains a line stating the fully qualified name of the one Java class - say
-				'com.example.FooAttributeProviderModuleFactory' - on the classpath (see the Java ServiceLoader API java doc for more info on the META-INF/services files), which must implement the interface 'org.ow2.authzforce.core.pdp.api.AttributeProviderModule.Factory&lt;CONF_T&gt;' with zero-arg constructor, where CONF_T is the JAXB-annotated class bound to the XML type of this element in the instance document (e.g &lt;attributeProvider xsi:type='ns_prefix:FooAttributeProviderModel'&gt; ... &lt;/attributeProvider&gt;). This attribute Provider may also depend on previously defined 'attributeProviders', to find dependency attributes, i.e. attributes that this Provider does not support itself, but requires to find its supported attributes. Therefore, if an 'attributeProvider' AFy requires/depends on an attribute A that is not to be provided by the
-				PEP,
-				another 'attributeProvider' AFx providing this attribute A must be declared before X.
-			</documentation>
-		</annotation>
-	</element>
-	<element name="pdp">
-		<complexType>
-			<sequence>
-				<element name="attributeDatatype" type="anyURI" minOccurs="0" maxOccurs="unbounded">
-					<annotation>
-						<documentation>URI of an attribute datatype to be added to supported datatypes. There must be a file 'META-INF/services/org.ow2.authzforce.core.pdp.api.PdpExtension' (see the Java ServiceLoader API java doc for more info on the META-INF/services files) on the classpath, that contains a line stating the fully qualified name of the one Java class - say 'com.example.FooDatatypeFactory' - on the classpath, that implements
-							interface 'org.ow2.authzforce.core.pdp.api.DatatypeFactory' with a zero-arg constructor, such that the value of this XML element equals (Java code): 
-							new com.example.FooDatatypeFactory().getId()
-						</documentation>
-					</annotation>
-				</element>
-				<element name="function" type="anyURI" minOccurs="0" maxOccurs="unbounded">
-					<annotation>
-						<documentation>
-						URI of function to be added to supported functions. There must be a file 'META-INF/services/org.ow2.authzforce.core.pdp.api.PdpExtension' (see the Java ServiceLoader API java doc for more info on the META-INF/services files) on the classpath, that contains a line stating the fully qualified name of the one Java class - say 'com.example.FooFunction' - on the classpath, that implements
-							interface 'org.ow2.authzforce.core.pdp.api.Function' with a zero-arg constructor, such that the value of this XML element equals (Java code): 
-							new com.example.FooFunction().getId()
-						</documentation>
-					</annotation>
-				</element>
-				<element name="functionSet" type="anyURI" minOccurs="0" maxOccurs="unbounded">
-					<annotation>
-						<documentation>URI of a function set (package of multiple functions) to be added to supported function sets. There must be a file 'META-INF/services/org.ow2.authzforce.core.pdp.api.PdpExtension' (see the Java ServiceLoader API java doc for more info on the META-INF/services files) on the classpath, that contains a line stating the fully qualified name of the one Java class - say 'com.example.FooFunctionSet' - on the classpath, that implements
-							interface 'org.ow2.authzforce.core.pdp.api.FunctionSet' with a zero-arg constructor, such that the value of this XML element equals (Java code): 
-							new com.example.FooFunctionSet().getId()
-						</documentation>
-					</annotation>
-				</element>
-				<element name="combiningAlgorithm" type="anyURI" minOccurs="0" maxOccurs="unbounded">
-					<annotation>
-						<documentation>
-						URI of a policy/rule combining algorithm to be added to supported combining algorithms. There must be a file 'META-INF/services/org.ow2.authzforce.core.pdp.api.PdpExtension' (see the Java ServiceLoader API java doc for more info on the META-INF/services files) on the classpath, that contains a line stating the fully qualified name of the one Java class - say 'com.example.FooCombiningAlg' - on the classpath, that implements
-							interface 'org.ow2.authzforce.core.pdp.api.CombiningAlg' with a zero-arg constructor, such that the value of this XML element equals (Java code): 
-							new com.example.FooCombiningAlg().getId()
-						</documentation>
-					</annotation>
-				</element>
-				<element ref="tns:attributeProvider" maxOccurs="unbounded" minOccurs="0" />
-				<element name="refPolicyProvider" type="authz-ext:AbstractPolicyProvider" minOccurs="0" maxOccurs="1">
-					<annotation>
-						<documentation>Referenced policy Provider that resolves Policy(Set)IdReferences. 
-						<p>
-						There must be a file 'META-INF/services/org.ow2.authzforce.core.pdp.api.PdpExtension' on the classpath, that contains a line stating the fully qualified name of the one Java class - say
-				'com.example.FooRefPolicyProviderModuleFactory' - on the classpath (see the Java ServiceLoader API java doc for more info on the META-INF/services files), which must implement the interface 'org.ow2.authzforce.core.pdp.api.RefPolicyProviderModule.Factory&lt;CONF_T&gt;' with zero-arg constructor, where CONF_T is the JAXB-annotated class bound to the XML type of this element in the instance document (e.g &lt;refPolicyProvider xsi:type='ns_prefix:FooRefPolicyProviderModel'&gt; ... &lt;/refPolicyProvider&gt;).
-						</p>
-						<p>This referenced policy Provider may also use any of the 'refPolicyProvider' previously defined, if any, for Policy(Set)IdReference resolution; as some IdReferences may
-							not be
-							supported by this Provider. This element is not required if root policies found by the 'rootPolicyProvider' are always Policy elements, and not PolicySet elements.
-							</p>
-						</documentation>
-					</annotation>
-				</element>
-				<element name="rootPolicyProvider" type="authz-ext:AbstractPolicyProvider">
-					<annotation>
-						<documentation>Root/top-level policy Provider that provides the root/top-level Policy(Set) to PDP for evaluation. 
-						<p>
-						There must be a file 'META-INF/services/org.ow2.authzforce.core.pdp.api.PdpExtension' on the classpath, that contains a line stating the fully qualified name of the one Java class - say
-				'com.example.FooRootPolicyProviderModuleFactory' - on the classpath (see the Java ServiceLoader API java doc for more info on the META-INF/services files), which must implement the interface 'org.ow2.authzforce.core.pdp.api.RootPolicyProviderModule.Factory&lt;CONF_T&gt;' with zero-arg constructor, where CONF_T is the JAXB-annotated class bound to the XML type of this element in the instance document (e.g &lt;rootPolicyProvider xsi:type='ns_prefix:FooRootPolicyProviderModel'&gt; ... &lt;/rootPolicyProvider&gt;).
-						</p>
-						</documentation>
-					</annotation>
-				</element>
-				<element name="decisionCache" minOccurs="0" maxOccurs="1" type="authz-ext:AbstractDecisionCache">
-					<annotation>
-						<documentation>URI of a Decision Response cache implementation that, for a given request, provides the XACML response from a cache if there is a cached response for the given request. 
-						<p>
-						There must be a file 'META-INF/services/org.ow2.authzforce.core.pdp.api.PdpExtension' on the classpath, that contains a line stating the fully qualified name of the one Java class - say
-				'com.example.FooDecisionCacheFactory' - on the classpath (see the Java ServiceLoader API java doc for more info on the META-INF/services files), which must implement the interface 'org.ow2.authzforce.core.pdp.api.DecisionCache.Factory&lt;CONF_T&gt;' with zero-arg constructor, where CONF_T is the JAXB-annotated class bound to the XML type of this element in the instance document (e.g &lt;decisionCache xsi:type='ns_prefix:FooDecisionCacheModel'&gt; ... &lt;/decisionCache&gt;).
-						</p>
-						</documentation>
-					</annotation>
-				</element>
-			</sequence>
-			<attribute name="version" type="token" use="required">
-				<annotation>
-					<documentation>Version of the current schema for which the instance document is valid. Must match the 'version' attribute value of the root 'schema' element in the corresponding version of this
-						schema.
-					</documentation>
-				</annotation>
-			</attribute>
-			<attribute name="useStandardDatatypes" type="boolean" use="optional" default="true">
-				<annotation>
-					<documentation>Enable support for XACML core standard attribute datatypes.					</documentation>
-				</annotation>
-			</attribute>
-			<attribute name="useStandardFunctions" type="boolean" use="optional" default="true">
-				<annotation>
-					<documentation>Enable support for XACML core standard mandatory functions.					</documentation>
-				</annotation>
-			</attribute>
-			<attribute name="useStandardCombiningAlgorithms" type="boolean" use="optional" default="true">
-				<annotation>
-					<documentation>Enable support for XACML core standard combining algorithms.					</documentation>
-				</annotation>
-			</attribute>
-			<attribute name="enableXPath" type="boolean" use="optional" default="false">
-				<annotation>
-					<documentation>Enable support for AttributeSelectors and xpathExpression datatype. This overrides 'useStandardDatatypes' parameter, i.e. xpathExpression is not supported anyway if 'enableXpath'
-						is false. This feature is experimental (not to be used in production) and may have a negative impact on performance. Use with caution. For your information, AttributeSelector and xpathExpression
-						datatype support is marked as optional in XACML 3.0 core specification.
-					</documentation>
-				</annotation>
-			</attribute>
-			<attribute name="strictAttributeIssuerMatch" type="boolean" use="optional" default="false">
-				<annotation>
-					<documentation>Enable strict Attribute Issuer matching, i.e. AttributeDesignators without Issuer only match request Attributes without Issuer (and same AttributeId, Category...). This mode is not
-						fully compliant with XACML 3.0, §5.29, in the case that the Issuer is indeed not present on a AttributeDesignator; but it performs better and is recommended when all AttributeDesignators have an
-						Issuer (best practice). Reminder: the XACML 3.0 specification for AttributeDesignator evaluation (5.29) says: "If the Issuer is not present in the attribute designator, then the matching of the
-						attribute to the named attribute SHALL be governed by AttributeId and DataType attributes alone."
-					</documentation>
-				</annotation>
-			</attribute>
-			<attribute name="maxVariableRefDepth" use="optional" default="0">
-				<annotation>
-					<documentation> Maximum depth of Variable reference chaining: VariableDefinition1 -&gt; VariableDefinition2 -&gt; ...; where '-&gt;' represents a VariableReference.					</documentation>
-				</annotation>
-				<simpleType>
-					<restriction base="nonNegativeInteger">
-						<minInclusive value="0"></minInclusive>
-						<maxInclusive value="100"></maxInclusive>
-					</restriction>
-				</simpleType>
-			</attribute>
-			<attribute name="maxPolicyRefDepth" use="optional" default="0">
-				<annotation>
-					<documentation>Maximum depth of Policy(Set) reference chaining: PolicySet1 -&gt; PolicySet2 -&gt; ... -&gt; Policy(Set)N; where '-&gt;' represents a Policy(Set)IdReference.					</documentation>
-				</annotation>
-				<simpleType>
-					<restriction base="nonNegativeInteger">
-						<minInclusive value="0"></minInclusive>
-						<maxInclusive value="100"></maxInclusive>
-					</restriction>
-				</simpleType>
-			</attribute>
-			<attribute name="requestFilter" type="anyURI" use="optional">
-				<annotation>
-					<documentation>
-						<p>URI of a XACML Request filter to be enabled. A XACML Request filter is a PDP extension that applies some processing of the request, such as validation and transformation, prior to the policy
-							evaluation. As an example of validation, a Request filter may reject a request containing an unsupported XACML element. As an example of transformation, it may support the MultiRequests
-							element, and more generally the Multiple Decision Profile or Hierarchical Resource Profile by creating multiple Individual Decision Requests from the original XACML request, as defined in XACML
-							Multiple Decision Profile specification, section 2; and then call the policy evaluation engine for each Individual Decision Request. At the end, the results (one per Individual Decision
-							Request) may be combined by a DecisionCombiner specified by next attribute 'decisionCombiner'.
-						</p>
-						<p>There must be a file 'META-INF/services/org.ow2.authzforce.core.pdp.api.PdpExtension' (see the Java ServiceLoader API java doc for more info on the META-INF/services files) on the classpath, that contains a line stating the fully qualified name of the one Java class - say 'com.example.FooRequestFilter' - on the classpath, that implements
-							interface 'org.ow2.authzforce.core.pdp.api.RequestFilter' with a zero-arg constructor, such that the value of this XML element equals (Java code): 
-							new com.example.FooRequestFilter().getId()</p>
-						<p>If the configuration parameter 'enableXPath' is true, it is the responsibility of the RequestFilter to parse XACML Request/Attributes/Content nodes. If the configuration parameter
-							'strictAttributeIssuerMatch' is true, it is the responsibility of the RequestFilter to keep values of Attributes with Issuer
-							separate from values of Attributes without Issuer, in the attribute
-							map returned by getNamedAttributes() on
-							the IndividualDecisionRequests produced by the RequestFilter.</p>
-					</documentation>
-				</annotation>
-			</attribute>
-			<attribute name="resultFilter" type="anyURI" use="optional">
-				<annotation>
-					<documentation>URI of a XACML decision Result filter to be enabled. 
-					<p>
-					A decision Result filter is a PDP extension that process the result(s) from the policy evaluation before the final XACML
-						Response is created (and returned back to the requester). For example, a typical Result filter may combine multiple individual decisions - produced by the 'requestFilter' - to a single decision
-						Result if and only if the XACML Request's 'CombinedDecision' is set to true, as defined in XACML Multiple Decision Profile specification, section 3. 
-						</p>
-						<p>There must be a file 'META-INF/services/org.ow2.authzforce.core.pdp.api.PdpExtension' (see the Java ServiceLoader API java doc for more info on the META-INF/services files) on the classpath, that contains a line stating the fully qualified name of the one Java class - say 'com.example.FooRequestFilter' - on the classpath, that implements
-							interface 'org.ow2.authzforce.core.pdp.api.DecisionResultFilter' with a zero-arg constructor, such that the value of this XML element equals (Java code): 
-							new com.example.FooDecisionResultFilter().getId()</p>
-					</documentation>
-				</annotation>
-			</attribute>
-		</complexType>
-		<key name="datatypeKey">
-			<selector xpath="tns:attributeDatatype" />
-			<field xpath="." />
-		</key>
-		<key name="functionKey">
-			<selector xpath="tns:function" />
-			<field xpath="." />
-		</key>
-		<key name="functionSetKey">
-			<selector xpath="tns:functionSet" />
-			<field xpath="." />
-		</key>
-		<key name="algorithmKey">
-			<selector xpath="tns:combiningAlgorithm" />
-			<field xpath="." />
-		</key>
-		<key name="refPolicyProviderKey">
-			<selector xpath="tns:refPolicyProvider" />
-			<field xpath="@id" />
-		</key>
-		<key name="attributeProviderKey">
-			<selector xpath="tns:attributeProvider" />
-			<field xpath="@id" />
-		</key>
-	</element>
-	<complexType name="StaticRootPolicyProvider">
-		<annotation>
-			<documentation>PolicyProvider loading root policies statically from URLs.</documentation>
-		</annotation>
-		<complexContent>
-			<extension base="authz-ext:AbstractPolicyProvider">
-				<attribute name="policyLocation" type="anyURI" use="required">
-					<annotation>
-						<documentation> Location of a XML file that is expected to contain the root (aka top-level) Policy or PolicySet. Use the global property 'PARENT_DIR' for paths under the parent directory to the
-							XML file where this is used.
-						</documentation>
-					</annotation>
-				</attribute>
-			</extension>
-		</complexContent>
-	</complexType>
-	<complexType name="StaticRefPolicyProvider">
-		<annotation>
-			<documentation>Policy(Set)IdReference Provider loading policies statically from URLs. Any PolicyIdReference used in a PolicySet here must refer to a Policy loaded here as well. Besides, a PolicySet
-				P1 must be loaded before any other PolicySet P2 with a reference (PolicySetIdReference) to P1. As PolicySets are loaded in the order of declaration of policyLocations, the order matters for
-				PolicySetIdReference resolution.
-			</documentation>
-		</annotation>
-		<complexContent>
-			<extension base="authz-ext:AbstractPolicyProvider">
-				<sequence>
-					<element name="policyLocation" type="anyURI" minOccurs="1" maxOccurs="unbounded">
-						<annotation>
-							<documentation> Location of the XML file that is expected to contain the Policy or PolicySet element to be referenced by a Policy(Set)IdReference in the root PolicySet loaded by a root policy
-								Provider. The location may also be a file pattern in the following form: "file://DIRECTORY_PATH/*SUFFIX", using wilcard character '*'; in which case the location is expanded to all regular
-								files
-								(not
-								subdirectories)
-								in
-								directory located at DIRECTORY_PATH with suffix SUFFIX (there may not be a SUFFIX; in other words, SUFFIX may be an empty string). The files are
-								NOT searched
-								recursively on
-								sub-directories. Use the global property 'PARENT_DIR' for defining - in a
-								generic way - a path relative to the parent directory to the XML file where this is used.
-							</documentation>
-						</annotation>
-					</element>
-				</sequence>
-			</extension>
-		</complexContent>
-	</complexType>
-	<complexType name="StaticRefBasedRootPolicyProvider">
-		<annotation>
-			<documentation>
-				Static Root Policy Provider based on the RefPolicyProvider, i.e. the root policy is a PolicySet retrieved using the RefPolicyProvider (mandatory in this case).
-			</documentation>
-		</annotation>
-		<complexContent>
-			<extension base="authz-ext:AbstractPolicyProvider">
-				<sequence>
-					<element name="policyRef" type="xacml:IdReferenceType" />
-				</sequence>
-			</extension>
-		</complexContent>
-	</complexType>
-</schema>
->>>>>>> 2d45205c
+<?xml version="1.0" encoding="UTF-8"?>
+<schema xmlns="http://www.w3.org/2001/XMLSchema" targetNamespace="http://authzforce.github.io/core/xmlns/pdp/3.6" xmlns:tns="http://authzforce.github.io/core/xmlns/pdp/3.6" elementFormDefault="qualified"
+	xmlns:xacml="urn:oasis:names:tc:xacml:3.0:core:schema:wd-17" xmlns:authz-ext="http://authzforce.github.io/xmlns/pdp/ext/3"  version="3.6.4">
+	<import namespace="urn:oasis:names:tc:xacml:3.0:core:schema:wd-17" />
+	<import namespace="http://authzforce.github.io/xmlns/pdp/ext/3" />
+	<annotation>
+		<documentation xml:lang="en">
+			Data model of AuthZForce PDP configuration.
+			<p> For any such configuration (XML) file (instance of this schema) loaded, AuthZForce PDP configuration handler sets the global variable 'PARENT_DIR' to the path to the parent directory of this
+				XML configuration file, so that any placeholder ${PARENT_DIR} is replaced with this value, and may be used in text nodes to specify file paths relative to the configuration file for instance. If
+				the location to the configuration file is not resolved to a file on the file system, 'PARENT_DIR' is undefined. You may use the colon ':' as a separating character between the placeholder variable
+				and an associated default value, if PARENT_DIR is initially undefined. E.g. ${PARENT_DIR:/home/foo/conf} will be replaced with '/home/foo/conf' if PARENT_DIR is undefined.
+			</p>
+			<p>
+				XML schema versioning: the 'version' attribute of the root 'schema' element identifies the Major.Minor.Patch version of this schema. The Major.Minor part must match the Major.Minor part of the
+				first compatible version of authzforce-ce-core library. The Patch version is used for any backwards-compatible change. The Minor version is incremented after any change that is NOT
+				backwards-compatible. (As a result, the authzforce-ce-core library's minor version is incremented as well.)
+				The Major.Minor version part must be part of the target namespace - but not the Patch
+				version - to separate namespaces that are not backwards-compatible.
+			</p>
+		</documentation>
+	</annotation>
+	<element name="attributeProvider" type="authz-ext:AbstractAttributeProvider">
+		<annotation>
+			<documentation>Attribute Provider that provides attributes not already provided in the XACML request by PEP, e.g. from external sources. There must be one and only one Java class - say
+				'com.example.FooAttributeProviderModuleFactory' - on the classpath implementing interface 'org.ow2.authzforce.core.pdp.api.AttributeProviderModule.Factory&lt;CONF_T&gt;' with zero-arg constructor,
+				where
+				CONF_T is the JAXB type bound to this XML element type. This attribute Provider may also depend on previously defined 'attributeProviders', to find dependency attributes, i.e. attributes that
+				this
+				Provider does not support itself, but requires to find its supported attributes. Therefore, if an 'attributeProvider' AFy requires/depends on an attribute A that is not to be provided by the
+				PEP,
+				another 'attributeProvider' AFx providing this attribute A must be declared before X.
+			</documentation>
+		</annotation>
+	</element>
+	<element name="pdp">
+		<complexType>
+			<sequence>
+				<element name="attributeDatatype" type="anyURI" minOccurs="0" maxOccurs="unbounded">
+					<annotation>
+						<documentation>URI of an attribute datatype to be added to supported datatypes. There must be one and only one Java class - say 'com.example.FooValueFactory' - on the classpath implementing
+							interface 'org.ow2.authzforce.core.value.DatatypeFactory' with zero-arg constructor, such that this URI equals: new com.example.FooValueFactory().getId().
+						</documentation>
+					</annotation>
+				</element>
+				<element name="function" type="anyURI" minOccurs="0" maxOccurs="unbounded">
+					<annotation>
+						<documentation>URI of a function to be added to supported functions. There must be one and only one Java class - say 'com.example.FooFunction' - on the classpath implementing interface
+							'com.sun.xacml.Function' with zero-arg constructor, such that this URI equals: new com.example.FooFunction().getId().
+						</documentation>
+					</annotation>
+				</element>
+				<element name="functionSet" type="anyURI" minOccurs="0" maxOccurs="unbounded">
+					<annotation>
+						<documentation>URI of a set of functions to be added to supported functions. There must be one and only one Java class - say 'com.example.FooFunctionSet' - on the classpath implementing
+							interface 'org.ow2.authzforce.core.func.FunctionSet' with zero-arg constructor, such that this URI equals: new com.example.FooFunctionSet().getId().
+						</documentation>
+					</annotation>
+				</element>
+				<element name="combiningAlgorithm" type="anyURI" minOccurs="0" maxOccurs="unbounded">
+					<annotation>
+						<documentation>URI of a policy/rule-combining algorithm to be added to supported algorithms. There must be one and only one Java class - say 'com.example.FooCombiningAlg' - on the classpath
+							implementing interface 'org.ow2.authzforce.core.pdp.api.CombiningAlg' with zero-arg constructor, such that this URI equals: new com.example.FooCombiningAlg().getId().
+						</documentation>
+					</annotation>
+				</element>
+				<element ref="tns:attributeProvider" maxOccurs="unbounded" minOccurs="0" />
+				<element name="refPolicyProvider" type="authz-ext:AbstractPolicyProvider" minOccurs="0" maxOccurs="1">
+					<annotation>
+						<documentation>Referenced policy Provider that resolves Policy(Set)IdReferences. There must be one and only one Java class - say 'com.example.FooRefPolicyProviderModuleFactory' - on the
+							classpath implementing interface 'org.ow2.authzforce.core.pdp.api.RefPolicyProviderModule.Factory&lt;CONF_T&gt;' with zero-arg constructor, where CONF_T is the JAXB type bound to
+							this XML
+							element type. This referenced policy Provider may also use any of the 'refPolicyProvider' previously defined, if any, for Policy(Set)IdReference resolution; as some IdReferences may
+							not be
+							supported by this Provider. This element is not required if root policies found by the 'rootPolicyProvider' are always Policy elements, and not PolicySet elements.
+						</documentation>
+					</annotation>
+				</element>
+				<element name="rootPolicyProvider" type="authz-ext:AbstractPolicyProvider">
+					<annotation>
+						<documentation>Root/top-level policy Provider that provides the root/top-level Policy(Set) to PDP for evaluation. There must be one and only one Java class - say
+							'com.example.FooRootPolicyProviderModuleFactory' - on the classpath implementing interface 'org.ow2.authzforce.core.pdp.api.RootPolicyProviderModule.Factory&lt;CONF_T&gt;' with zero-arg
+							constructor, where CONF_T is the JAXB type bound to this XML element type. This class may also implement
+							'org.ow2.authzforce.core.pdp.api.RefPolicyProviderModule.Factory&lt;CONF_T&gt;' to
+							be used
+							as 'refPolicyProvider' as well. This policy Provider may also use any of the
+							'refPolicyProvider' previously defined, if any, for Policy(Set)IdReference resolution.
+						</documentation>
+					</annotation>
+				</element>
+				<element name="decisionCache" minOccurs="0" maxOccurs="1" type="authz-ext:AbstractDecisionCache">
+					<annotation>
+						<documentation>Decision Response cache that, for a given request, provides the XACML response from a cache if there is a cached response for the given request. There must be one and only one
+							Java class - say 'com.example.FooDecisionCacheFactory' - on the classpath implementing interface 'org.ow2.authzforce.core.pdp.api.DecisionCache.Factory&lt;CONF_T&gt;' with zero-arg constructor,
+							where
+							CONF_T is the JAXB type bound to this XML element type.
+						</documentation>
+					</annotation>
+				</element>
+			</sequence>
+			<attribute name="version" type="token" use="required">
+				<annotation>
+					<documentation>Version of the current schema for which the instance document is valid. Must match the 'version' attribute value of the root 'schema' element in the corresponding version of this
+						schema.
+					</documentation>
+				</annotation>
+			</attribute>
+			<attribute name="useStandardDatatypes" type="boolean" use="optional" default="true">
+				<annotation>
+					<documentation>Enable support for XACML core standard attribute datatypes.					</documentation>
+				</annotation>
+			</attribute>
+			<attribute name="useStandardFunctions" type="boolean" use="optional" default="true">
+				<annotation>
+					<documentation>Enable support for XACML core standard mandatory functions.					</documentation>
+				</annotation>
+			</attribute>
+			<attribute name="useStandardCombiningAlgorithms" type="boolean" use="optional" default="true">
+				<annotation>
+					<documentation>Enable support for XACML core standard combining algorithms.					</documentation>
+				</annotation>
+			</attribute>
+			<attribute name="enableXPath" type="boolean" use="optional" default="false">
+				<annotation>
+					<documentation>Enable support for AttributeSelectors, xpathExpression datatype and xpath-node-count function. This overrides 'useStandardDatatypes' parameter, i.e. xpathExpression is not supported anyway if 'enableXpath'
+						is false. This feature is experimental (not to be used in production) and may have a negative impact on performance. Use with caution. For your information, AttributeSelector and xpathExpression
+						datatype support is marked as optional in XACML 3.0 core specification.
+					</documentation>
+				</annotation>
+			</attribute>
+			<attribute name="strictAttributeIssuerMatch" type="boolean" use="optional" default="false">
+				<annotation>
+					<documentation>Enable strict Attribute Issuer matching, i.e. AttributeDesignators without Issuer only match request Attributes without Issuer (and same AttributeId, Category...). This mode is not
+						fully compliant with XACML 3.0, §5.29, in the case that the Issuer is indeed not present on a AttributeDesignator; but it performs better and is recommended when all AttributeDesignators have an
+						Issuer (best practice). Reminder: the XACML 3.0 specification for AttributeDesignator evaluation (5.29) says: "If the Issuer is not present in the attribute designator, then the matching of the
+						attribute to the named attribute SHALL be governed by AttributeId and DataType attributes alone."
+					</documentation>
+				</annotation>
+			</attribute>
+			<attribute name="maxVariableRefDepth" type="nonNegativeInteger" use="optional">
+				<annotation>
+					<documentation> Maximum depth of Variable reference chaining: VariableDefinition1 -&gt; VariableDefinition2 -&gt; ...; where '-&gt;' represents a VariableReference.					</documentation>
+				</annotation>
+			</attribute>
+			<attribute name="maxPolicyRefDepth" type="nonNegativeInteger" use="optional">
+				<annotation>
+					<documentation>Maximum depth of Policy(Set) reference chaining: PolicySet1 -&gt; PolicySet2 -&gt; ... -&gt; Policy(Set)N; where '-&gt;' represents a Policy(Set)IdReference.					</documentation>
+				</annotation>
+			</attribute>
+			<attribute name="requestFilter" type="anyURI" use="optional" default="urn:ow2:authzforce:feature:pdp:request-filter:default-lax">
+				<annotation>
+					<documentation>
+						<p>URI of a XACML Request filter to be enabled. A XACML Request filter is a PDP extension that applies some processing of the request, such as validation and transformation, prior to the policy
+							evaluation. As an example of validation, a Request filter may reject a request containing an unsupported XACML element. As an example of transformation, it may support the MultiRequests
+							element, and more generally the Multiple Decision Profile or Hierarchical Resource Profile by creating multiple
+							Individual Decision Requests from the original XACML request, as defined in XACML
+							Multiple Decision Profile specification, section 2; and then call the policy evaluation engine for each Individual Decision Request. At the end, the results (one per Individual Decision
+							Request) may be combined by a DecisionCombiner specified by next attribute 'decisionCombiner'.
+						</p>
+						<p>There must be one and only one Java class - say 'com.example.FooRequestFilter' - on the classpath implementing interface 'org.ow2.authzforce.core.pdp.api.RequestFilter' with zero-arg
+							constructor, such
+							that this URI equals: new com.example.FooRequestFilter().getId().</p>
+						<p>If the configuration parameter 'enableXPath' is true, it is the responsibility of the RequestFilter to parse XACML Request/Attributes/Content nodes. If the configuration parameter
+							'strictAttributeIssuerMatch' is true, it is the responsibility of the RequestFilter to keep values of Attributes with Issuer
+							separate from values of Attributes without Issuer, in the attribute
+							map returned by getNamedAttributes() on
+							the IndividualDecisionRequests produced by the RequestFilter.</p>
+						<p>The following values of 'requestFilter' are natively supported:</p>
+						<p>"urn:ow2:authzforce:feature:pdp:request-filter:default-lax": implements only XACML 3.0 Core (NO support for Multiple Decision) and allows duplicate &lt;Attribute&gt; with same meta-data in the same &lt;Attributes&gt; element of a Request
+							(complying with XACML 3.0 core spec, §7.3.3)</p>
+						<p>"urn:ow2:authzforce:feature:pdp:request-filter:default-strict": implements only XACML 3.0 Core (NO support for Multiple Decision) and does not allow duplicate &lt;Attribute&gt; with same meta-data in the same &lt;Attributes&gt; element of a Request
+							(NOT complying with XACML 3.0 core spec, §7.3.3, but better performances)</p>
+						<p>"urn:ow2:authzforce:feature:pdp:request-filter:multiple:repeated-attribute-categories-lax": implements Multiple Decision Profile, section 2.3 (repeated attribute categories), and allows duplicate &lt;Attribute&gt; with same meta-data in the same
+							&lt;Attributes&gt; element of a Request (complying with XACML 3.0 core spec, §7.3.3)</p>
+						<p>"urn:ow2:authzforce:feature:pdp:request-filter:multiple:repeated-attribute-categories-strict": same as previous one, except it does not allow duplicate &lt;Attribute&gt; with same meta-data in the same
+							&lt;Attributes&gt; element of a Request (NOT complying with XACML 3.0 core spec, §7.3.3, but better performances)</p>
+					</documentation>
+				</annotation>
+			</attribute>
+			<attribute name="resultFilter" type="anyURI" use="optional">
+				<annotation>
+					<documentation>URI of a XACML decision Result filter to be enabled. A decision Result filter is a PDP extension that process the result(s) from the policy evaluation before the final XACML
+						Response is created (and returned back to the requester). For example, a typical Result filter may combine multiple individual decisions - produced by the 'requestFilter' - to a single decision
+						Result if and only if the XACML Request's 'CombinedDecision' is set to true, as defined in XACML Multiple Decision Profile specification, section 3. There must be one and only one Java class -
+						say 'com.example.FooDecisionResultFilter' - on the classpath implementing interface 'org.ow2.authzforce.core.pdp.api.DecisionResultFilter' with zero-arg constructor, such that this URI equals:
+						new
+						com.example.FooDecisionResultFilter().getId().
+					</documentation>
+				</annotation>
+			</attribute>
+		</complexType>
+		<key name="datatypeKey">
+			<selector xpath="tns:attributeDatatype" />
+			<field xpath="." />
+		</key>
+		<key name="functionKey">
+			<selector xpath="tns:function" />
+			<field xpath="." />
+		</key>
+		<key name="functionSetKey">
+			<selector xpath="tns:functionSet" />
+			<field xpath="." />
+		</key>
+		<key name="algorithmKey">
+			<selector xpath="tns:combiningAlgorithm" />
+			<field xpath="." />
+		</key>
+		<key name="refPolicyProviderKey">
+			<selector xpath="tns:refPolicyProvider" />
+			<field xpath="@id" />
+		</key>
+		<key name="attributeProviderKey">
+			<selector xpath="tns:attributeProvider" />
+			<field xpath="@id" />
+		</key>
+	</element>
+	<complexType name="StaticRootPolicyProvider">
+		<annotation>
+			<documentation>PolicyProvider loading root policies statically from URLs.</documentation>
+		</annotation>
+		<complexContent>
+			<extension base="authz-ext:AbstractPolicyProvider">
+				<attribute name="policyLocation" type="anyURI" use="required">
+					<annotation>
+						<documentation> Location of a XML file that is expected to contain the root (aka top-level) Policy or PolicySet. Use the global property 'PARENT_DIR' for paths under the parent directory to the
+							XML file where this is used.
+						</documentation>
+					</annotation>
+				</attribute>
+			</extension>
+		</complexContent>
+	</complexType>
+	<complexType name="StaticRefPolicyProvider">
+		<annotation>
+			<documentation>Policy(Set)IdReference Provider loading policies statically from URLs. Any PolicyIdReference used in a PolicySet here must refer to a Policy loaded here as well. Besides, a PolicySet
+				P1 must be loaded before any other PolicySet P2 with a reference (PolicySetIdReference) to P1. As PolicySets are loaded in the order of declaration of policyLocations, the order matters for
+				PolicySetIdReference resolution.
+			</documentation>
+		</annotation>
+		<complexContent>
+			<extension base="authz-ext:AbstractPolicyProvider">
+				<sequence>
+					<element name="policyLocation" type="anyURI" minOccurs="1" maxOccurs="unbounded">
+						<annotation>
+							<documentation> Location of the XML file that is expected to contain the Policy or PolicySet element to be referenced by a Policy(Set)IdReference in the root PolicySet loaded by a root policy
+								Provider. The location may also be a file pattern in the following form: "file://DIRECTORY_PATH/*SUFFIX", using wilcard character '*'; in which case the location is expanded to all regular
+								files
+								(not
+								subdirectories)
+								in
+								directory located at DIRECTORY_PATH with suffix SUFFIX (there may not be a SUFFIX; in other words, SUFFIX may be an empty string). The files are
+								NOT searched
+								recursively on
+								sub-directories. Use the global property 'PARENT_DIR' for defining - in a
+								generic way - a path relative to the parent directory to the XML file where this is used.
+							</documentation>
+						</annotation>
+					</element>
+				</sequence>
+			</extension>
+		</complexContent>
+	</complexType>
+	<complexType name="StaticRefBasedRootPolicyProvider">
+		<annotation>
+			<documentation>
+				Static Root Policy Provider based on the RefPolicyProvider, i.e. the root policy is a PolicySet retrieved using the RefPolicyProvider (mandatory in this case).
+			</documentation>
+		</annotation>
+		<complexContent>
+			<extension base="authz-ext:AbstractPolicyProvider">
+				<sequence>
+					<element name="policyRef" type="xacml:IdReferenceType" />
+				</sequence>
+			</extension>
+		</complexContent>
+	</complexType>
+</schema>