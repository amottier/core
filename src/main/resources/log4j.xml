--- conflicted
+++ resolved
@@ -1,27 +1,26 @@
-<<<<<<< HEAD
 <?xml version="1.0" encoding="UTF-8"?>
 <!DOCTYPE log4j:configuration SYSTEM "log4j.dtd">
 <log4j:configuration xmlns:log4j="http://jakarta.apache.org/log4j/">
 	<appender class="org.apache.log4j.RollingFileAppender" name="Appender1">
-		<param value="/etc/AuthZForce/logs/cache.log" name="File" />
+		<param value="/etc/AuthZForce/logs/cache-3.0.0.log" name="File" />
 		<layout class="org.apache.log4j.EnhancedPatternLayout">
 			<param value="%-4r [%t] [%d] %5p [%C:%M] (%F:%L) - %m%n" name="ConversionPattern" />
 		</layout>
 	</appender>
 	<appender class="org.apache.log4j.RollingFileAppender" name="Appender2">
-		<param value="/etc/AuthZForce/logs/pdp.log" name="File" />
+		<param value="/etc/AuthZForce/logs/pdp-3.0.0.log" name="File" />
 		<layout class="org.apache.log4j.EnhancedPatternLayout">
 			<param value="%-4r [%t] [%d] %5p [%C:%M] (%F:%L) - %m%n" name="ConversionPattern" />
 		</layout>
 	</appender>
 	<appender class="org.apache.log4j.RollingFileAppender" name="Appender3">
-		<param value="/etc/AuthZForce/logs/tests.log" name="File" />
+		<param value="/etc/AuthZForce/logs/tests-3.0.0.log" name="File" />
 		<layout class="org.apache.log4j.EnhancedPatternLayout">
 			<param value="%-4r [%t] [%d] %5p [%C:%M] (%F:%L) - %m%n" name="ConversionPattern" />
 		</layout>
 	</appender>
 	<appender class="org.apache.log4j.RollingFileAppender" name="AuditAppender">
-		<param value="/etc/AuthZForce/logs/pdp-audit-3.0.0.log" name="File" />
+		<param value="/etc/AuthZForce/logs/pdp-3.0.0-audit.log" name="File" />
 		<layout class="org.apache.log4j.EnhancedPatternLayout">
 			<param value="%-4r [%t] %5p [%C:%M] (%F:%L) - %m%n" name="ConversionPattern" />
 		</layout>
@@ -34,150 +33,58 @@
 	</appender>
 	
 	<!-- AUDIT LOGGER -->
-	<logger name="com.thalesgroup.authzforce.audit.AuditLogs">
+	<logger name="com.thalesgroup.authzforce.audit.AuditLogs" additivity="false">
 		<appender-ref ref="AuditAppender" />
 	</logger>
 	<!-- /AUDIT LOGGER -->
 	
-	<logger name="com.sun.xacml.cond.BaseFunctionFactory">
+	<logger name="com.sun.xacml.cond.BaseFunctionFactory" additivity="false">
 		<level value="info" />
 		<appender-ref ref="Appender2" />
 	</logger>
-	<logger name="com.sun.xacml.cond.StandardFunctionFactory">
+	<logger name="com.sun.xacml.cond.StandardFunctionFactory" additivity="false">
 		<level value="info" />
 		<appender-ref ref="Appender2" />
 	</logger>
-	<logger name="com.thalesgroup.authzforce.pdp.core.test.impl.BasicFunctionV3">
+	<logger name="com.thalesgroup.authzforce.pdp.core.test.impl.BasicFunctionV3" additivity="false">
 		<level value="info" />
 		<appender-ref ref="stdout" />
 	</logger>
 	<logger
-		name="com.thalesgroup.authzforce.pdp.core.test.impl.BasicMultipleRequestV3">
+		name="com.thalesgroup.authzforce.pdp.core.test.impl.BasicMultipleRequestV3" additivity="false">
 		<level value="info" />
 		<appender-ref ref="stdout" />
 	</logger>
-	<logger name="com.thalesgroup.authzforce.pdp.core.test.impl.BasicV3">
+	<logger name="com.thalesgroup.authzforce.pdp.core.test.impl.BasicV3" additivity="false">
 		<level value="info" />
 		<appender-ref ref="stdout" />
 	</logger>
-	<logger name="com.thalesgroup.authzforce.pdp.core.test.impl.ConformanceV3">
+	<logger name="com.thalesgroup.authzforce.pdp.core.test.impl.ConformanceV3" additivity="false">
 		<level value="debug" />
 		<appender-ref ref="stdout" />
 	</logger>
-	<logger name="com.thalesgroup.authzforce.pdp.core.test.utils.TestUtils">
+	<logger name="com.thalesgroup.authzforce.pdp.core.test.utils.TestUtils" additivity="false">
 		<level value="debug" />
 		<appender-ref ref="stdout" />
 	</logger>
-	<logger name="com.thalesgroup.authzforce.pdp.core.test.impl.MainTest">
+	<logger name="com.thalesgroup.authzforce.pdp.core.test.impl.MainTest" additivity="false">
 		<level value="info" />
 		<appender-ref ref="stdout" />
 	</logger>
-	<logger name="net.sf.ehcache">
+	<logger name="net.sf.ehcache" additivity="false">
 		<level value="warn" />
 		<appender-ref ref="Appender1" />
 	</logger>
-	<logger name="org.apache.axis.ConfigurationException">
+	<logger name="org.apache.axis.ConfigurationException" additivity="false">
 		<level value="info" />
 		<appender-ref ref="stdout" />
 	</logger>
-	<logger name="org.apache.commons.digester">
+	<logger name="org.apache.commons.digester" additivity="false">
 		<level value="debug" />
 		<appender-ref ref="stdout" />
 	</logger>
 	<root>
-		<level value="debug" />
+		<level value="debug" />
 		<appender-ref ref="Appender2" />
 	</root>
-</log4j:configuration>
-=======
-<?xml version="1.0" encoding="UTF-8"?>
-<!DOCTYPE log4j:configuration SYSTEM "log4j.dtd">
-<log4j:configuration xmlns:log4j="http://jakarta.apache.org/log4j/">
-	<appender class="org.apache.log4j.RollingFileAppender" name="Appender1">
-		<param value="/etc/AuthZForce/logs/cache-3.0.0.log" name="File" />
-		<layout class="org.apache.log4j.EnhancedPatternLayout">
-			<param value="%-4r [%t] [%d] %5p [%C:%M] (%F:%L) - %m%n" name="ConversionPattern" />
-		</layout>
-	</appender>
-	<appender class="org.apache.log4j.RollingFileAppender" name="Appender2">
-		<param value="/etc/AuthZForce/logs/pdp-3.0.0.log" name="File" />
-		<layout class="org.apache.log4j.EnhancedPatternLayout">
-			<param value="%-4r [%t] [%d] %5p [%C:%M] (%F:%L) - %m%n" name="ConversionPattern" />
-		</layout>
-	</appender>
-	<appender class="org.apache.log4j.RollingFileAppender" name="Appender3">
-		<param value="/etc/AuthZForce/logs/tests-3.0.0.log" name="File" />
-		<layout class="org.apache.log4j.EnhancedPatternLayout">
-			<param value="%-4r [%t] [%d] %5p [%C:%M] (%F:%L) - %m%n" name="ConversionPattern" />
-		</layout>
-	</appender>
-	<appender class="org.apache.log4j.RollingFileAppender" name="AuditAppender">
-		<param value="/etc/AuthZForce/logs/pdp-3.0.0-audit.log" name="File" />
-		<layout class="org.apache.log4j.EnhancedPatternLayout">
-			<param value="%-4r [%t] %5p [%C:%M] (%F:%L) - %m%n" name="ConversionPattern" />
-		</layout>
-	</appender>
-	<appender class="org.apache.log4j.ConsoleAppender" name="stdout">
-		<param value="System.out" name="Target" />
-		<layout class="org.apache.log4j.PatternLayout">
-			<param value="%-4r [%t] [%d] %5p [%C:%M] (%F:%L) - %m%n" name="ConversionPattern" />
-		</layout>
-	</appender>
-	
-	<!-- AUDIT LOGGER -->
-	<logger name="com.thalesgroup.authzforce.audit.AuditLogs" additivity="false">
-		<appender-ref ref="AuditAppender" />
-	</logger>
-	<!-- /AUDIT LOGGER -->
-	
-	<logger name="com.sun.xacml.cond.BaseFunctionFactory" additivity="false">
-		<level value="info" />
-		<appender-ref ref="Appender2" />
-	</logger>
-	<logger name="com.sun.xacml.cond.StandardFunctionFactory" additivity="false">
-		<level value="info" />
-		<appender-ref ref="Appender2" />
-	</logger>
-	<logger name="com.thalesgroup.authzforce.pdp.core.test.impl.BasicFunctionV3" additivity="false">
-		<level value="info" />
-		<appender-ref ref="stdout" />
-	</logger>
-	<logger
-		name="com.thalesgroup.authzforce.pdp.core.test.impl.BasicMultipleRequestV3" additivity="false">
-		<level value="info" />
-		<appender-ref ref="stdout" />
-	</logger>
-	<logger name="com.thalesgroup.authzforce.pdp.core.test.impl.BasicV3" additivity="false">
-		<level value="info" />
-		<appender-ref ref="stdout" />
-	</logger>
-	<logger name="com.thalesgroup.authzforce.pdp.core.test.impl.ConformanceV3" additivity="false">
-		<level value="debug" />
-		<appender-ref ref="stdout" />
-	</logger>
-	<logger name="com.thalesgroup.authzforce.pdp.core.test.utils.TestUtils" additivity="false">
-		<level value="debug" />
-		<appender-ref ref="stdout" />
-	</logger>
-	<logger name="com.thalesgroup.authzforce.pdp.core.test.impl.MainTest" additivity="false">
-		<level value="info" />
-		<appender-ref ref="stdout" />
-	</logger>
-	<logger name="net.sf.ehcache" additivity="false">
-		<level value="warn" />
-		<appender-ref ref="Appender1" />
-	</logger>
-	<logger name="org.apache.axis.ConfigurationException" additivity="false">
-		<level value="info" />
-		<appender-ref ref="stdout" />
-	</logger>
-	<logger name="org.apache.commons.digester" additivity="false">
-		<level value="debug" />
-		<appender-ref ref="stdout" />
-	</logger>
-	<root>
-		<level value="debug" />
-		<appender-ref ref="Appender2" />
-	</root>
-</log4j:configuration>
->>>>>>> 0427b607
+</log4j:configuration>