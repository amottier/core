--- conflicted
+++ resolved
@@ -123,11 +123,7 @@
 	 *            We assume that this XML type is an extension of one the PDP extension base types, 'AbstractAttributeProvider' (that extends 'AbstractPdpExtension' like all other extension base
 	 *            types) in this case.
 	 * @param catalogLocation
-<<<<<<< HEAD
-	 *            location of XML catalog for resolving XSDs imported by the pdp.xsd (PDP configuration schema) and the extension XSD specified as 'extensionXsdLocation' argument (may be null)
-=======
-	 *            location of XML catalog for resolving XSDs imported by the extension XSD specified as 'extensionXsdLocation' argument (may be null if 'extensionXsdLocation' is null)
->>>>>>> 7b7ef8b5
+	 *           location of XML catalog for resolving XSDs imported by the extension XSD specified as 'extensionXsdLocation' argument (may be null if 'extensionXsdLocation' is null)
 	 * @return PDP instance
 	 * @throws java.io.IOException
 	 *             I/O error reading from {@code confLocation}
@@ -180,11 +176,7 @@
 	 *            We assume that this XML type is an extension of one the PDP extension base types, 'AbstractAttributeProvider' (that extends 'AbstractPdpExtension' like all other extension base
 	 *            types) in this case.
 	 * @param catalogLocation
-<<<<<<< HEAD
-	 *            location of XML catalog for resolving XSDs imported by the pdp.xsd (PDP configuration schema) and the extension XSD specified as 'extensionXsdLocation' argument (may be null)
-=======
 	 *            location of XML catalog for resolving XSDs imported by the extension XSD specified as 'extensionXsdLocation' argument (may be null if 'extensionXsdLocation' is null)
->>>>>>> 7b7ef8b5
 	 * @return PDP instance
 	 * @throws java.io.IOException
 	 *             I/O error reading from {@code confLocation}
