/**
 * Copyright (C) 2011-2013 Thales Services - ThereSIS - All rights reserved.
 *
 * Licensed under the Apache License, Version 2.0 (the "License");
 *    you may not use this file except in compliance with the License.
 *    You may obtain a copy of the License at
 *
 *        http://www.apache.org/licenses/LICENSE-2.0
 *
 *    Unless required by applicable law or agreed to in writing, software
 *    distributed under the License is distributed on an "AS IS" BASIS,
 *    WITHOUT WARRANTIES OR CONDITIONS OF ANY KIND, either express or implied.
 *    See the License for the specific language governing permissions and
 *    limitations under the License.
 */
package com.thalesgroup.authzforce.audit;

import java.util.HashMap;
import java.util.Map;

import org.slf4j.Logger;
import org.slf4j.LoggerFactory;

import com.sun.xacml.Rule;
import com.sun.xacml.xacmlv3.Policy;

/**
 * Audit logging class
 * 
 * Note: to disable audit logging, just change log level for logger named
 * 'com.thalesgroup.authzforce.audit.AuditLogs' in the SLF4J logger configuration file. Use level <=
 * INFO to enable, level > INFO to disable. Other options on this logger may be configured in the
 * logging configuration file to customize audit logging.
 * 
 */
public final class AuditLogs
{

	/**
	 * Logger used for all classes
	 */
	private static final Logger LOGGER = LoggerFactory.getLogger(AuditLogs.class);

	protected static volatile AuditLogs INSTANCE;
	protected static HashMap<String, AuditLog> audits;

	private AuditLogs()
	{
		audits = new HashMap<String, AuditLog>();
	}

	public synchronized static AuditLogs getInstance()
	{
		if (INSTANCE == null)
		{
			INSTANCE = new AuditLogs();
		}
		return INSTANCE;
	}

	public synchronized static AuditLogs remove()
	{
		if (INSTANCE != null)
		{
			INSTANCE = new AuditLogs();
		}
		return INSTANCE;
	}

	public synchronized static Map<String, AuditLog> getAudits()
	{
		return audits;
	}

	public synchronized static void addAudit(AuditLog audit)
	{
		// BASE64Encoder enc = new sun.misc.BASE64Encoder();
		// String toEncode = audit.getRequest().toString() + audit.getDate();
		// String base64 = enc.encode(toEncode.getBytes());
		if (audits == null)
		{
			audits = new HashMap<String, AuditLog>();
		}
		audit.setId(String.valueOf(audit.getRequest().hashCode()));
		if (audits.containsKey(audit.getId()))
		{
			audits.put(audit.getId(), updateAudit(audit));
		} else
		{
			audits.put(audit.getId(), audit);
		}
	}

	private static AuditLog updateAudit(AuditLog newAudit)
	{
		AuditLog updatedAudit = audits.get(newAudit.getId());
		// Updating rules and decision for rules
		if (newAudit.getRules().size() > 0)
		{
			int i = 0;
			for (Rule ruleElt : newAudit.getRules())
			{
				// We don't want any doublon. TODO: Maybe use a set ?
				if (!updatedAudit.getRules().contains(ruleElt))
				{
					updatedAudit.addRule(ruleElt);
					// If we've got a rule, we've got a decision
					updatedAudit.addResultRule(newAudit.getResultRule().get(i));
				}
				i++;
			}
		}

		if (newAudit.getMatchPolicies().size() > 0)
		{
			int i = 0;
			for (Policy policyElt : newAudit.getMatchPolicies())
			{
				// We don't want any doublon. TODO: Maybe use a set ?
				if (!updatedAudit.getMatchPolicies().contains(policyElt))
				{
					updatedAudit.addMatchPolicies(policyElt);
					// If we've got a rule, we've got a decision
					updatedAudit.addResultMatchPolicy(newAudit.getResultMatchPolicy().get(i));
				}
				i++;
			}
		}

		return updatedAudit;
	}

	/**
	 * One part of the method needs to be synchronized as it modify the map containing the audits
	 * logs. No one should update this map while it's being displayed and cleared.
	 */
	public void print()
	{
		Map<String, AuditLog> auditTmp = null;
		synchronized (audits)
		{
			auditTmp = new HashMap<String, AuditLog>(audits);
			audits.clear();
		}
		for (AuditLog auditElt : auditTmp.values())
		{
			StringBuilder sb = new StringBuilder();
			sb.append(auditElt.print());
			sb.append("\n");
<<<<<<< HEAD
			LOGGER.info(sb);
=======

			/**
			 * To disable audit logging at this point, just change log level for logger named
			 * 'com.thalesgroup.authzforce.audit.AuditLogs' in the SLF4J logger configuration Use
			 * level <= INFO to enable, level > INFO to disable.
			 */
			LOGGER.info(sb.toString());
>>>>>>> 0427b607
		}

		// Releasing memory
		auditTmp = null;
		// System.out.println(sb);
	}
}
<|MERGE_RESOLUTION|>--- conflicted
+++ resolved
@@ -1,167 +1,163 @@
-/**
- * Copyright (C) 2011-2013 Thales Services - ThereSIS - All rights reserved.
- *
- * Licensed under the Apache License, Version 2.0 (the "License");
- *    you may not use this file except in compliance with the License.
- *    You may obtain a copy of the License at
- *
- *        http://www.apache.org/licenses/LICENSE-2.0
- *
- *    Unless required by applicable law or agreed to in writing, software
- *    distributed under the License is distributed on an "AS IS" BASIS,
- *    WITHOUT WARRANTIES OR CONDITIONS OF ANY KIND, either express or implied.
- *    See the License for the specific language governing permissions and
- *    limitations under the License.
- */
-package com.thalesgroup.authzforce.audit;
-
-import java.util.HashMap;
-import java.util.Map;
-
-import org.slf4j.Logger;
-import org.slf4j.LoggerFactory;
-
-import com.sun.xacml.Rule;
-import com.sun.xacml.xacmlv3.Policy;
-
-/**
- * Audit logging class
- * 
- * Note: to disable audit logging, just change log level for logger named
- * 'com.thalesgroup.authzforce.audit.AuditLogs' in the SLF4J logger configuration file. Use level <=
- * INFO to enable, level > INFO to disable. Other options on this logger may be configured in the
- * logging configuration file to customize audit logging.
- * 
- */
-public final class AuditLogs
-{
-
-	/**
-	 * Logger used for all classes
-	 */
-	private static final Logger LOGGER = LoggerFactory.getLogger(AuditLogs.class);
-
-	protected static volatile AuditLogs INSTANCE;
-	protected static HashMap<String, AuditLog> audits;
-
-	private AuditLogs()
-	{
-		audits = new HashMap<String, AuditLog>();
-	}
-
-	public synchronized static AuditLogs getInstance()
-	{
-		if (INSTANCE == null)
-		{
-			INSTANCE = new AuditLogs();
-		}
-		return INSTANCE;
-	}
-
-	public synchronized static AuditLogs remove()
-	{
-		if (INSTANCE != null)
-		{
-			INSTANCE = new AuditLogs();
-		}
-		return INSTANCE;
-	}
-
-	public synchronized static Map<String, AuditLog> getAudits()
-	{
-		return audits;
-	}
-
-	public synchronized static void addAudit(AuditLog audit)
-	{
-		// BASE64Encoder enc = new sun.misc.BASE64Encoder();
-		// String toEncode = audit.getRequest().toString() + audit.getDate();
-		// String base64 = enc.encode(toEncode.getBytes());
-		if (audits == null)
-		{
-			audits = new HashMap<String, AuditLog>();
-		}
-		audit.setId(String.valueOf(audit.getRequest().hashCode()));
-		if (audits.containsKey(audit.getId()))
-		{
-			audits.put(audit.getId(), updateAudit(audit));
-		} else
-		{
-			audits.put(audit.getId(), audit);
-		}
-	}
-
-	private static AuditLog updateAudit(AuditLog newAudit)
-	{
-		AuditLog updatedAudit = audits.get(newAudit.getId());
-		// Updating rules and decision for rules
-		if (newAudit.getRules().size() > 0)
-		{
-			int i = 0;
-			for (Rule ruleElt : newAudit.getRules())
-			{
-				// We don't want any doublon. TODO: Maybe use a set ?
-				if (!updatedAudit.getRules().contains(ruleElt))
-				{
-					updatedAudit.addRule(ruleElt);
-					// If we've got a rule, we've got a decision
-					updatedAudit.addResultRule(newAudit.getResultRule().get(i));
-				}
-				i++;
-			}
-		}
-
-		if (newAudit.getMatchPolicies().size() > 0)
-		{
-			int i = 0;
-			for (Policy policyElt : newAudit.getMatchPolicies())
-			{
-				// We don't want any doublon. TODO: Maybe use a set ?
-				if (!updatedAudit.getMatchPolicies().contains(policyElt))
-				{
-					updatedAudit.addMatchPolicies(policyElt);
-					// If we've got a rule, we've got a decision
-					updatedAudit.addResultMatchPolicy(newAudit.getResultMatchPolicy().get(i));
-				}
-				i++;
-			}
-		}
-
-		return updatedAudit;
-	}
-
-	/**
-	 * One part of the method needs to be synchronized as it modify the map containing the audits
-	 * logs. No one should update this map while it's being displayed and cleared.
-	 */
-	public void print()
-	{
-		Map<String, AuditLog> auditTmp = null;
-		synchronized (audits)
-		{
-			auditTmp = new HashMap<String, AuditLog>(audits);
-			audits.clear();
-		}
-		for (AuditLog auditElt : auditTmp.values())
-		{
-			StringBuilder sb = new StringBuilder();
-			sb.append(auditElt.print());
-			sb.append("\n");
-<<<<<<< HEAD
-			LOGGER.info(sb);
-=======
-
-			/**
-			 * To disable audit logging at this point, just change log level for logger named
-			 * 'com.thalesgroup.authzforce.audit.AuditLogs' in the SLF4J logger configuration Use
-			 * level <= INFO to enable, level > INFO to disable.
-			 */
-			LOGGER.info(sb.toString());
->>>>>>> 0427b607
-		}
-
-		// Releasing memory
-		auditTmp = null;
-		// System.out.println(sb);
-	}
-}
+/**
+ * Copyright (C) 2011-2013 Thales Services - ThereSIS - All rights reserved.
+ *
+ * Licensed under the Apache License, Version 2.0 (the "License");
+ *    you may not use this file except in compliance with the License.
+ *    You may obtain a copy of the License at
+ *
+ *        http://www.apache.org/licenses/LICENSE-2.0
+ *
+ *    Unless required by applicable law or agreed to in writing, software
+ *    distributed under the License is distributed on an "AS IS" BASIS,
+ *    WITHOUT WARRANTIES OR CONDITIONS OF ANY KIND, either express or implied.
+ *    See the License for the specific language governing permissions and
+ *    limitations under the License.
+ */
+package com.thalesgroup.authzforce.audit;
+
+import java.util.HashMap;
+import java.util.Map;
+
+import org.slf4j.Logger;
+import org.slf4j.LoggerFactory;
+
+import com.sun.xacml.Rule;
+import com.sun.xacml.xacmlv3.Policy;
+
+/**
+ * Audit logging class
+ * 
+ * Note: to disable audit logging, just change log level for logger named
+ * 'com.thalesgroup.authzforce.audit.AuditLogs' in the SLF4J logger configuration file. Use level <=
+ * INFO to enable, level > INFO to disable. Other options on this logger may be configured in the
+ * logging configuration file to customize audit logging.
+ * 
+ */
+public final class AuditLogs
+{
+
+	/**
+	 * Logger used for all classes
+	 */
+	private static final Logger LOGGER = LoggerFactory.getLogger(AuditLogs.class);
+
+	protected static volatile AuditLogs INSTANCE;
+	protected static HashMap<String, AuditLog> audits;
+
+	private AuditLogs()
+	{
+		audits = new HashMap<String, AuditLog>();
+	}
+
+	public synchronized static AuditLogs getInstance()
+	{
+		if (INSTANCE == null)
+		{
+			INSTANCE = new AuditLogs();
+		}
+		return INSTANCE;
+	}
+
+	public synchronized static AuditLogs remove()
+	{
+		if (INSTANCE != null)
+		{
+			INSTANCE = new AuditLogs();
+		}
+		return INSTANCE;
+	}
+
+	public synchronized static Map<String, AuditLog> getAudits()
+	{
+		return audits;
+	}
+
+	public synchronized static void addAudit(AuditLog audit)
+	{
+		// BASE64Encoder enc = new sun.misc.BASE64Encoder();
+		// String toEncode = audit.getRequest().toString() + audit.getDate();
+		// String base64 = enc.encode(toEncode.getBytes());
+		if (audits == null)
+		{
+			audits = new HashMap<String, AuditLog>();
+		}
+		audit.setId(String.valueOf(audit.getRequest().hashCode()));
+		if (audits.containsKey(audit.getId()))
+		{
+			audits.put(audit.getId(), updateAudit(audit));
+		} else
+		{
+			audits.put(audit.getId(), audit);
+		}
+	}
+
+	private static AuditLog updateAudit(AuditLog newAudit)
+	{
+		AuditLog updatedAudit = audits.get(newAudit.getId());
+		// Updating rules and decision for rules
+		if (newAudit.getRules().size() > 0)
+		{
+			int i = 0;
+			for (Rule ruleElt : newAudit.getRules())
+			{
+				// We don't want any doublon. TODO: Maybe use a set ?
+				if (!updatedAudit.getRules().contains(ruleElt))
+				{
+					updatedAudit.addRule(ruleElt);
+					// If we've got a rule, we've got a decision
+					updatedAudit.addResultRule(newAudit.getResultRule().get(i));
+				}
+				i++;
+			}
+		}
+
+		if (newAudit.getMatchPolicies().size() > 0)
+		{
+			int i = 0;
+			for (Policy policyElt : newAudit.getMatchPolicies())
+			{
+				// We don't want any doublon. TODO: Maybe use a set ?
+				if (!updatedAudit.getMatchPolicies().contains(policyElt))
+				{
+					updatedAudit.addMatchPolicies(policyElt);
+					// If we've got a rule, we've got a decision
+					updatedAudit.addResultMatchPolicy(newAudit.getResultMatchPolicy().get(i));
+				}
+				i++;
+			}
+		}
+
+		return updatedAudit;
+	}
+
+	/**
+	 * One part of the method needs to be synchronized as it modify the map containing the audits
+	 * logs. No one should update this map while it's being displayed and cleared.
+	 */
+	public void print()
+	{
+		Map<String, AuditLog> auditTmp = null;
+		synchronized (audits)
+		{
+			auditTmp = new HashMap<String, AuditLog>(audits);
+			audits.clear();
+		}
+		for (AuditLog auditElt : auditTmp.values())
+		{
+			StringBuilder sb = new StringBuilder();
+			sb.append(auditElt.print());
+			sb.append("\n");
+
+			/**
+			 * To disable audit logging at this point, just change log level for logger named
+			 * 'com.thalesgroup.authzforce.audit.AuditLogs' in the SLF4J logger configuration Use
+			 * level <= INFO to enable, level > INFO to disable.
+			 */
+			LOGGER.info(sb.toString());
+		}
+		
+		// Releasing memory 
+		auditTmp = null;
+//		System.out.println(sb);		
+	}
+}