/**
 *
 *  Copyright 2003-2004 Sun Microsystems, Inc. All Rights Reserved.
 *
 *  Redistribution and use in source and binary forms, with or without
 *  modification, are permitted provided that the following conditions are met:
 *
 *    1. Redistribution of source code must retain the above copyright notice,
 *       this list of conditions and the following disclaimer.
 *
 *    2. Redistribution in binary form must reproduce the above copyright
 *       notice, this list of conditions and the following disclaimer in the
 *       documentation and/or other materials provided with the distribution.
 *
 *  Neither the name of Sun Microsystems, Inc. or the names of contributors may
 *  be used to endorse or promote products derived from this software without
 *  specific prior written permission.
 *
 *  This software is provided "AS IS," without a warranty of any kind. ALL
 *  EXPRESS OR IMPLIED CONDITIONS, REPRESENTATIONS AND WARRANTIES, INCLUDING
 *  ANY IMPLIED WARRANTY OF MERCHANTABILITY, FITNESS FOR A PARTICULAR PURPOSE
 *  OR NON-INFRINGEMENT, ARE HEREBY EXCLUDED. SUN MICROSYSTEMS, INC. ("SUN")
 *  AND ITS LICENSORS SHALL NOT BE LIABLE FOR ANY DAMAGES SUFFERED BY LICENSEE
 *  AS A RESULT OF USING, MODIFYING OR DISTRIBUTING THIS SOFTWARE OR ITS
 *  DERIVATIVES. IN NO EVENT WILL SUN OR ITS LICENSORS BE LIABLE FOR ANY LOST
 *  REVENUE, PROFIT OR DATA, OR FOR DIRECT, INDIRECT, SPECIAL, CONSEQUENTIAL,
 *  INCIDENTAL OR PUNITIVE DAMAGES, HOWEVER CAUSED AND REGARDLESS OF THE THEORY
 *  OF LIABILITY, ARISING OUT OF THE USE OF OR INABILITY TO USE THIS SOFTWARE,
 *  EVEN IF SUN HAS BEEN ADVISED OF THE POSSIBILITY OF SUCH DAMAGES.
 *
 *  You acknowledge that this software is not designed or intended for use in
 *  the design, construction, operation or maintenance of any nuclear facility.
 */
package com.sun.xacml;

import java.io.Closeable;
import java.io.IOException;
import java.util.ArrayList;
import java.util.Collections;
import java.util.GregorianCalendar;
import java.util.HashMap;
import java.util.List;
import java.util.Map;
import java.util.Map.Entry;

import javax.xml.datatype.XMLGregorianCalendar;

import oasis.names.tc.xacml._3_0.core.schema.wd_17.Request;
import oasis.names.tc.xacml._3_0.core.schema.wd_17.Response;
import oasis.names.tc.xacml._3_0.core.schema.wd_17.Result;

import org.slf4j.Logger;
import org.slf4j.LoggerFactory;

import com.sun.xacml.ctx.Status;
<<<<<<< HEAD
import com.sun.xacml.finder.AttributeFinder;
import com.sun.xacml.finder.PolicyFinder;
import com.sun.xacml.finder.PolicyFinderResult;
import com.sun.xacml.finder.ResourceFinder;
import com.sun.xacml.finder.ResourceFinderResult;
import com.thalesgroup.appsec.util.Utils;
=======
import com.thalesgroup.authzforce.core.DecisionCache;
import com.thalesgroup.authzforce.core.DecisionResultFilter;
import com.thalesgroup.authzforce.core.IndividualDecisionRequest;
import com.thalesgroup.authzforce.core.RequestFilter;
import com.thalesgroup.authzforce.core.attr.AttributeGUID;
import com.thalesgroup.authzforce.core.attr.DatatypeConstants;
import com.thalesgroup.authzforce.core.attr.DateAttributeValue;
import com.thalesgroup.authzforce.core.attr.DateTimeAttributeValue;
import com.thalesgroup.authzforce.core.attr.TimeAttributeValue;
import com.thalesgroup.authzforce.core.eval.Bag;
import com.thalesgroup.authzforce.core.eval.Bags;
import com.thalesgroup.authzforce.core.eval.DecisionResult;
import com.thalesgroup.authzforce.core.eval.EvaluationContext;
import com.thalesgroup.authzforce.core.eval.IndeterminateEvaluationException;
import com.thalesgroup.authzforce.core.eval.IndividualDecisionRequestContext;
import com.thalesgroup.authzforce.core.policy.RootPolicyFinder;
import com.thalesgroup.authzforce.xacml._3_0.identifiers.XACMLAttributeId;
>>>>>>> 3bb493a6
import com.thalesgroup.authzforce.xacml._3_0.identifiers.XACMLCategory;

/**
 * This is the core class for the XACML engine, providing the starting point for request evaluation.
 * To build an XACML policy engine, you start by instantiating this object.
 * <p>
 * This class implements {@link Closeable} because it depends on various modules - e.g. the root
 * policy finder, an optional decision cache - that may very likely hold resources such as network
 * resources and caches to get: the root policy or policies referenced by the root policy; or to get
 * attributes used in the policies from remote sources when not provided in the Request; or to get
 * cached decisions for requests already evaluated in the past, etc. Therefore, you are required to
 * call {@link #close()} when you no longer need an instance - especially before replacing with a
 * new instance - in order to make sure these resources are released properly by each underlying
 * module (e.g. invalidate the attribute caches and/or network resources).
 * 
 * @since 1.0
 * @author Seth Proctor
 */
public class PDP implements Closeable
{

	// the logger we'll use for all messages
	private static final Logger LOGGER = LoggerFactory.getLogger(PDP.class);

	/**
	 * Indeterminate response if ReturnPolicyIdList not supported.
	 */
	private static final Response UNSUPPORTED_POLICY_ID_LIST_RESPONSE = new Response(Collections.<Result> singletonList(new DecisionResult(new Status("Unsupported feature (XACML optional): <PolicyIdentifierList>, ReturnPolicyIdList='true'", Status.STATUS_SYNTAX_ERROR))));

	private static final Result INVALID_DECISION_CACHE_RESULT = new DecisionResult(new Status(Status.STATUS_PROCESSING_ERROR, "Internal error"));

	/**
	 * Indeterminate response iff CombinedDecision element not supported because the request parser
	 * does not support any scheme from MultipleDecisionProfile section 2.
	 */
	private static final Response UNSUPPORTED_COMBINED_DECISION_RESPONSE = new Response(Collections.<Result> singletonList(new DecisionResult(new Status("Unsupported feature: CombinedDecision='true'", Status.STATUS_PROCESSING_ERROR))));

	private static final AttributeGUID ENVIRONMENT_CURRENT_TIME_ATTRIBUTE_GUID = new AttributeGUID(XACMLCategory.XACML_3_0_ENVIRONMENT_CATEGORY_ENVIRONMENT.value(), null, XACMLAttributeId.XACML_1_0_ENVIRONMENT_CURRENT_TIME.value());

	private static final AttributeGUID ENVIRONMENT_CURRENT_DATE_ATTRIBUTE_GUID = new AttributeGUID(XACMLCategory.XACML_3_0_ENVIRONMENT_CATEGORY_ENVIRONMENT.value(), null, XACMLAttributeId.XACML_1_0_ENVIRONMENT_CURRENT_DATE.value());

	private static final AttributeGUID ENVIRONMENT_CURRENT_DATETIME_ATTRIBUTE_GUID = new AttributeGUID(XACMLCategory.XACML_3_0_ENVIRONMENT_CATEGORY_ENVIRONMENT.value(), null, XACMLAttributeId.XACML_1_0_ENVIRONMENT_CURRENT_DATETIME.value());

	private static final DecisionResultFilter DEFAULT_RESULT_FILTER = new DecisionResultFilter()
	{
		private static final String ID = "urn:thalesgroup:xacml:result-filter:default";

		@Override
		public String getId()
		{
			return ID;
		}

		@Override
		public List<Result> filter(List<Result> results)
		{
			return results;
		}

		@Override
		public boolean supportsMultipleDecisionCombining()
		{
			return false;
		}

	};

	private class IndividualDecisionRequestEvaluator
	{
		protected final Result evaluate(IndividualDecisionRequest request, Map<AttributeGUID, Bag<?>> pdpIssuedAttributes)
		{
			// convert to EvaluationContext
			final Map<AttributeGUID, Bag<?>> namedAttributes = request.getNamedAttributes();
			namedAttributes.putAll(pdpIssuedAttributes);
			final EvaluationContext ctx = new IndividualDecisionRequestContext(namedAttributes, request.getExtraContentsByCategory(), request.getDefaultXPathCompiler());
			final DecisionResult result = rootPolicyFinder.findAndEvaluate(ctx);
			result.setAttributes(request.getAttributesIncludedInResult());
			return result;
		}

		protected List<Result> evaluate(List<IndividualDecisionRequest> individualDecisionRequests, Map<AttributeGUID, Bag<?>> pdpIssuedAttributes)
		{
			final List<Result> results = new ArrayList<>();
			for (final IndividualDecisionRequest request : individualDecisionRequests)
			{
				final Result result = evaluate(request, pdpIssuedAttributes);
				results.add(result);
			}

			return results;
		}
	}

	private final RootPolicyFinder rootPolicyFinder;
	private final DecisionCache decisionCache;
	private final RequestFilter reqFilter;
	private final IndividualDecisionRequestEvaluator individualReqEvaluator;
	private final DecisionResultFilter resultFilter;

	private class CachingIndividualRequestEvaluator extends IndividualDecisionRequestEvaluator
	{

		private CachingIndividualRequestEvaluator()
		{
			assert decisionCache != null;
		}

		@Override
		protected final List<Result> evaluate(List<IndividualDecisionRequest> individualDecisionRequests, Map<AttributeGUID, Bag<?>> pdpIssuedAttributes)
		{
			final List<Result> results = new ArrayList<>();
			final Map<IndividualDecisionRequest, Result> cachedResultsByRequest = decisionCache.getAll(individualDecisionRequests);
			if (cachedResultsByRequest == null)
			{
				// error, return indeterminate result as only result
				LOGGER.error("Invalid decision cache result: null");
				results.add(INVALID_DECISION_CACHE_RESULT);
				return results;
			}

			// At least check that we have as many results from cache as input requests
			// (For each request with no result in cache, there must still be an entry with value
			// null.)
			if (cachedResultsByRequest.size() != individualDecisionRequests.size())
			{
				// error, return indeterminate result as only result
				LOGGER.error("Invalid decision cache result: number of returned decision results ({}) != number of input (individual) decision requests ({})", cachedResultsByRequest.size(), individualDecisionRequests.size());
				results.add(INVALID_DECISION_CACHE_RESULT);
				return results;
			}

			final Map<IndividualDecisionRequest, Result> newResultsByRequest = new HashMap<>();
			for (final Entry<IndividualDecisionRequest, Result> cachedRequestResultPair : cachedResultsByRequest.entrySet())
			{
				final Result finalResult;
				final Result cachedResult = cachedRequestResultPair.getValue();
				if (cachedResult == null)
				{
					// result not in cache -> evaluate request
					final IndividualDecisionRequest individuaDecisionRequest = cachedRequestResultPair.getKey();
					finalResult = super.evaluate(individuaDecisionRequest, pdpIssuedAttributes);
					newResultsByRequest.put(individuaDecisionRequest, finalResult);
				} else
				{
					finalResult = cachedResult;
				}

				results.add(finalResult);
			}

			decisionCache.putAll(newResultsByRequest);
			return results;
		}
	}

	/**
	 * Constructs a new <code>PDP</code> object with the given configuration information.
	 * 
	 * @param rootPolicyFinder
	 *            root policy finder (mandatory/not null)
	 * @param requestFilter
	 *            request filter (XACML Request processing prior to policy evaluation)
	 * @param decisionResultFilter
	 *            decision result filter (XACML Result processing after policy evaluation, before
	 *            creating/returning final XACML Response)
	 * @param decisionCache
	 *            decision response cache
	 * @throws IllegalArgumentException
	 *             if rootPolicyFinder or requestParser is null
	 * 
	 */
	public PDP(RootPolicyFinder rootPolicyFinder, RequestFilter requestFilter, DecisionResultFilter decisionResultFilter, DecisionCache decisionCache) throws IllegalArgumentException
	{
		if (rootPolicyFinder == null)
		{
			throw new IllegalArgumentException("Undefined root/top-level PolicyFinder for PDP");
		}

		if (requestFilter == null)
		{
			throw new IllegalArgumentException("Undefined RequestFilter for PDP");
		}

		this.rootPolicyFinder = rootPolicyFinder;
		this.reqFilter = requestFilter;
		this.decisionCache = decisionCache == null || decisionCache.isDisabled() ? null : decisionCache;
		this.individualReqEvaluator = this.decisionCache == null ? new IndividualDecisionRequestEvaluator() : new CachingIndividualRequestEvaluator();
		this.resultFilter = decisionResultFilter == null ? DEFAULT_RESULT_FILTER : decisionResultFilter;
	}

	/**
	 * Attempts to evaluate the request against the policies known to this PDP. This is really the
	 * core method of the entire XACML specification, and for most people will provide what you
	 * want. If you need any special handling, you should look at the version of this method that
	 * takes an <code>EvaluationContext</code>.
	 * <p>
	 * Note that if the request is somehow invalid (it was missing a required attribute, it was
	 * using an unsupported scope, etc), then the result will be a decision of INDETERMINATE.
	 * 
	 * @param request
	 *            the request to evaluate
	 * @return a response paired to the request
	 */
	public Response evaluate(Request request)
	{
		/*
		 * We do not support <PolicyIdentifierList> (optional feature of XACML spec), therefore not
		 * ReturnPolicyIdentifierList = true either.
		 */
		if (request.isReturnPolicyIdList())
		{
			/*
			 * According to 7.19.1 Unsupported functionality, return Indeterminate with syntax-error
			 * code for unsupported element
			 */
			return UNSUPPORTED_POLICY_ID_LIST_RESPONSE;
		}

		/*
		 * No support for CombinedDecision = true if no decisionCombiner defined. (The use of the
		 * CombinedDecision attribute is specified in Multiple Decision Profile.)
		 */
		if (request.isCombinedDecision() && !resultFilter.supportsMultipleDecisionCombining())
		{
			/*
			 * According to XACML core spec, 5.42, "If the PDP does not implement the relevant
			 * functionality in [Multiple Decision Profile], then the PDP must return an
			 * Indeterminate with a status code of
			 * urn:oasis:names:tc:xacml:1.0:status:processing-error if it receives a request with
			 * this attribute set to “true”.
			 */
			return UNSUPPORTED_COMBINED_DECISION_RESPONSE;
		}

		/*
		 * The request parser may return multiple individual decision requests from a single
		 * Request, e.g. if the request parser implements the Multiple Decision profile or
		 * Hierarchical Resource profile
		 */
		final List<IndividualDecisionRequest> individualDecisionRequests;
		try
		{
			individualDecisionRequests = reqFilter.filter(request);
		} catch (IndeterminateEvaluationException e)
		{
			LOGGER.info("Invalid or unsupported input XACML Request syntax", e);
			return new Response(Collections.<Result> singletonList(new DecisionResult(e.getStatus())));
		}
		/*
		 * Every request context (named attributes) is completed with common current date/time
		 * attribute (same values) set/"issued" locally (here by the PDP engine) according to XACML
		 * core spec:
		 * "This identifier indicates the current time at the context handler. In practice it is the time at which the request context was created."
		 * (§ B.7).
		 */
		final Map<AttributeGUID, Bag<?>> pdpIssuedAttributes = new HashMap<>();
		// current datetime
		final DateTimeAttributeValue currentDateTimeValue = new DateTimeAttributeValue(new GregorianCalendar());
		pdpIssuedAttributes.put(ENVIRONMENT_CURRENT_DATETIME_ATTRIBUTE_GUID, Bags.singleton(DatatypeConstants.DATETIME.BAG_TYPE, currentDateTimeValue));
		// current date
		pdpIssuedAttributes.put(ENVIRONMENT_CURRENT_DATE_ATTRIBUTE_GUID, Bags.singleton(DatatypeConstants.DATE.BAG_TYPE, DateAttributeValue.getInstance((XMLGregorianCalendar) currentDateTimeValue.getUnderlyingValue().clone())));
		// current time
		pdpIssuedAttributes.put(ENVIRONMENT_CURRENT_TIME_ATTRIBUTE_GUID, Bags.singleton(DatatypeConstants.TIME.BAG_TYPE, TimeAttributeValue.getInstance((XMLGregorianCalendar) currentDateTimeValue.getUnderlyingValue().clone())));

		// evaluate the individual decision requests with the extra common attributes set previously
		final List<Result> results = individualReqEvaluator.evaluate(individualDecisionRequests, pdpIssuedAttributes);
		final List<Result> filteredResults = resultFilter.filter(results);
		return new Response(filteredResults);
	}

	@Override
	public void close() throws IOException
	{
		decisionCache.close();
		rootPolicyFinder.close();
	}

}
<|MERGE_RESOLUTION|>--- conflicted
+++ resolved
@@ -1,359 +1,350 @@
-/**
- *
- *  Copyright 2003-2004 Sun Microsystems, Inc. All Rights Reserved.
- *
- *  Redistribution and use in source and binary forms, with or without
- *  modification, are permitted provided that the following conditions are met:
- *
- *    1. Redistribution of source code must retain the above copyright notice,
- *       this list of conditions and the following disclaimer.
- *
- *    2. Redistribution in binary form must reproduce the above copyright
- *       notice, this list of conditions and the following disclaimer in the
- *       documentation and/or other materials provided with the distribution.
- *
- *  Neither the name of Sun Microsystems, Inc. or the names of contributors may
- *  be used to endorse or promote products derived from this software without
- *  specific prior written permission.
- *
- *  This software is provided "AS IS," without a warranty of any kind. ALL
- *  EXPRESS OR IMPLIED CONDITIONS, REPRESENTATIONS AND WARRANTIES, INCLUDING
- *  ANY IMPLIED WARRANTY OF MERCHANTABILITY, FITNESS FOR A PARTICULAR PURPOSE
- *  OR NON-INFRINGEMENT, ARE HEREBY EXCLUDED. SUN MICROSYSTEMS, INC. ("SUN")
- *  AND ITS LICENSORS SHALL NOT BE LIABLE FOR ANY DAMAGES SUFFERED BY LICENSEE
- *  AS A RESULT OF USING, MODIFYING OR DISTRIBUTING THIS SOFTWARE OR ITS
- *  DERIVATIVES. IN NO EVENT WILL SUN OR ITS LICENSORS BE LIABLE FOR ANY LOST
- *  REVENUE, PROFIT OR DATA, OR FOR DIRECT, INDIRECT, SPECIAL, CONSEQUENTIAL,
- *  INCIDENTAL OR PUNITIVE DAMAGES, HOWEVER CAUSED AND REGARDLESS OF THE THEORY
- *  OF LIABILITY, ARISING OUT OF THE USE OF OR INABILITY TO USE THIS SOFTWARE,
- *  EVEN IF SUN HAS BEEN ADVISED OF THE POSSIBILITY OF SUCH DAMAGES.
- *
- *  You acknowledge that this software is not designed or intended for use in
- *  the design, construction, operation or maintenance of any nuclear facility.
- */
-package com.sun.xacml;
-
-import java.io.Closeable;
-import java.io.IOException;
-import java.util.ArrayList;
-import java.util.Collections;
-import java.util.GregorianCalendar;
-import java.util.HashMap;
-import java.util.List;
-import java.util.Map;
-import java.util.Map.Entry;
-
-import javax.xml.datatype.XMLGregorianCalendar;
-
-import oasis.names.tc.xacml._3_0.core.schema.wd_17.Request;
-import oasis.names.tc.xacml._3_0.core.schema.wd_17.Response;
-import oasis.names.tc.xacml._3_0.core.schema.wd_17.Result;
-
-import org.slf4j.Logger;
-import org.slf4j.LoggerFactory;
-
-import com.sun.xacml.ctx.Status;
-<<<<<<< HEAD
-import com.sun.xacml.finder.AttributeFinder;
-import com.sun.xacml.finder.PolicyFinder;
-import com.sun.xacml.finder.PolicyFinderResult;
-import com.sun.xacml.finder.ResourceFinder;
-import com.sun.xacml.finder.ResourceFinderResult;
-import com.thalesgroup.appsec.util.Utils;
-=======
-import com.thalesgroup.authzforce.core.DecisionCache;
-import com.thalesgroup.authzforce.core.DecisionResultFilter;
-import com.thalesgroup.authzforce.core.IndividualDecisionRequest;
-import com.thalesgroup.authzforce.core.RequestFilter;
-import com.thalesgroup.authzforce.core.attr.AttributeGUID;
-import com.thalesgroup.authzforce.core.attr.DatatypeConstants;
-import com.thalesgroup.authzforce.core.attr.DateAttributeValue;
-import com.thalesgroup.authzforce.core.attr.DateTimeAttributeValue;
-import com.thalesgroup.authzforce.core.attr.TimeAttributeValue;
-import com.thalesgroup.authzforce.core.eval.Bag;
-import com.thalesgroup.authzforce.core.eval.Bags;
-import com.thalesgroup.authzforce.core.eval.DecisionResult;
-import com.thalesgroup.authzforce.core.eval.EvaluationContext;
-import com.thalesgroup.authzforce.core.eval.IndeterminateEvaluationException;
-import com.thalesgroup.authzforce.core.eval.IndividualDecisionRequestContext;
-import com.thalesgroup.authzforce.core.policy.RootPolicyFinder;
-import com.thalesgroup.authzforce.xacml._3_0.identifiers.XACMLAttributeId;
->>>>>>> 3bb493a6
-import com.thalesgroup.authzforce.xacml._3_0.identifiers.XACMLCategory;
-
-/**
- * This is the core class for the XACML engine, providing the starting point for request evaluation.
- * To build an XACML policy engine, you start by instantiating this object.
- * <p>
- * This class implements {@link Closeable} because it depends on various modules - e.g. the root
- * policy finder, an optional decision cache - that may very likely hold resources such as network
- * resources and caches to get: the root policy or policies referenced by the root policy; or to get
- * attributes used in the policies from remote sources when not provided in the Request; or to get
- * cached decisions for requests already evaluated in the past, etc. Therefore, you are required to
- * call {@link #close()} when you no longer need an instance - especially before replacing with a
- * new instance - in order to make sure these resources are released properly by each underlying
- * module (e.g. invalidate the attribute caches and/or network resources).
- * 
- * @since 1.0
- * @author Seth Proctor
- */
-public class PDP implements Closeable
-{
-
-	// the logger we'll use for all messages
-	private static final Logger LOGGER = LoggerFactory.getLogger(PDP.class);
-
-	/**
-	 * Indeterminate response if ReturnPolicyIdList not supported.
-	 */
-	private static final Response UNSUPPORTED_POLICY_ID_LIST_RESPONSE = new Response(Collections.<Result> singletonList(new DecisionResult(new Status("Unsupported feature (XACML optional): <PolicyIdentifierList>, ReturnPolicyIdList='true'", Status.STATUS_SYNTAX_ERROR))));
-
-	private static final Result INVALID_DECISION_CACHE_RESULT = new DecisionResult(new Status(Status.STATUS_PROCESSING_ERROR, "Internal error"));
-
-	/**
-	 * Indeterminate response iff CombinedDecision element not supported because the request parser
-	 * does not support any scheme from MultipleDecisionProfile section 2.
-	 */
-	private static final Response UNSUPPORTED_COMBINED_DECISION_RESPONSE = new Response(Collections.<Result> singletonList(new DecisionResult(new Status("Unsupported feature: CombinedDecision='true'", Status.STATUS_PROCESSING_ERROR))));
-
-	private static final AttributeGUID ENVIRONMENT_CURRENT_TIME_ATTRIBUTE_GUID = new AttributeGUID(XACMLCategory.XACML_3_0_ENVIRONMENT_CATEGORY_ENVIRONMENT.value(), null, XACMLAttributeId.XACML_1_0_ENVIRONMENT_CURRENT_TIME.value());
-
-	private static final AttributeGUID ENVIRONMENT_CURRENT_DATE_ATTRIBUTE_GUID = new AttributeGUID(XACMLCategory.XACML_3_0_ENVIRONMENT_CATEGORY_ENVIRONMENT.value(), null, XACMLAttributeId.XACML_1_0_ENVIRONMENT_CURRENT_DATE.value());
-
-	private static final AttributeGUID ENVIRONMENT_CURRENT_DATETIME_ATTRIBUTE_GUID = new AttributeGUID(XACMLCategory.XACML_3_0_ENVIRONMENT_CATEGORY_ENVIRONMENT.value(), null, XACMLAttributeId.XACML_1_0_ENVIRONMENT_CURRENT_DATETIME.value());
-
-	private static final DecisionResultFilter DEFAULT_RESULT_FILTER = new DecisionResultFilter()
-	{
-		private static final String ID = "urn:thalesgroup:xacml:result-filter:default";
-
-		@Override
-		public String getId()
-		{
-			return ID;
-		}
-
-		@Override
-		public List<Result> filter(List<Result> results)
-		{
-			return results;
-		}
-
-		@Override
-		public boolean supportsMultipleDecisionCombining()
-		{
-			return false;
-		}
-
-	};
-
-	private class IndividualDecisionRequestEvaluator
-	{
-		protected final Result evaluate(IndividualDecisionRequest request, Map<AttributeGUID, Bag<?>> pdpIssuedAttributes)
-		{
-			// convert to EvaluationContext
-			final Map<AttributeGUID, Bag<?>> namedAttributes = request.getNamedAttributes();
-			namedAttributes.putAll(pdpIssuedAttributes);
-			final EvaluationContext ctx = new IndividualDecisionRequestContext(namedAttributes, request.getExtraContentsByCategory(), request.getDefaultXPathCompiler());
-			final DecisionResult result = rootPolicyFinder.findAndEvaluate(ctx);
-			result.setAttributes(request.getAttributesIncludedInResult());
-			return result;
-		}
-
-		protected List<Result> evaluate(List<IndividualDecisionRequest> individualDecisionRequests, Map<AttributeGUID, Bag<?>> pdpIssuedAttributes)
-		{
-			final List<Result> results = new ArrayList<>();
-			for (final IndividualDecisionRequest request : individualDecisionRequests)
-			{
-				final Result result = evaluate(request, pdpIssuedAttributes);
-				results.add(result);
-			}
-
-			return results;
-		}
-	}
-
-	private final RootPolicyFinder rootPolicyFinder;
-	private final DecisionCache decisionCache;
-	private final RequestFilter reqFilter;
-	private final IndividualDecisionRequestEvaluator individualReqEvaluator;
-	private final DecisionResultFilter resultFilter;
-
-	private class CachingIndividualRequestEvaluator extends IndividualDecisionRequestEvaluator
-	{
-
-		private CachingIndividualRequestEvaluator()
-		{
-			assert decisionCache != null;
-		}
-
-		@Override
-		protected final List<Result> evaluate(List<IndividualDecisionRequest> individualDecisionRequests, Map<AttributeGUID, Bag<?>> pdpIssuedAttributes)
-		{
-			final List<Result> results = new ArrayList<>();
-			final Map<IndividualDecisionRequest, Result> cachedResultsByRequest = decisionCache.getAll(individualDecisionRequests);
-			if (cachedResultsByRequest == null)
-			{
-				// error, return indeterminate result as only result
-				LOGGER.error("Invalid decision cache result: null");
-				results.add(INVALID_DECISION_CACHE_RESULT);
-				return results;
-			}
-
-			// At least check that we have as many results from cache as input requests
-			// (For each request with no result in cache, there must still be an entry with value
-			// null.)
-			if (cachedResultsByRequest.size() != individualDecisionRequests.size())
-			{
-				// error, return indeterminate result as only result
-				LOGGER.error("Invalid decision cache result: number of returned decision results ({}) != number of input (individual) decision requests ({})", cachedResultsByRequest.size(), individualDecisionRequests.size());
-				results.add(INVALID_DECISION_CACHE_RESULT);
-				return results;
-			}
-
-			final Map<IndividualDecisionRequest, Result> newResultsByRequest = new HashMap<>();
-			for (final Entry<IndividualDecisionRequest, Result> cachedRequestResultPair : cachedResultsByRequest.entrySet())
-			{
-				final Result finalResult;
-				final Result cachedResult = cachedRequestResultPair.getValue();
-				if (cachedResult == null)
-				{
-					// result not in cache -> evaluate request
-					final IndividualDecisionRequest individuaDecisionRequest = cachedRequestResultPair.getKey();
-					finalResult = super.evaluate(individuaDecisionRequest, pdpIssuedAttributes);
-					newResultsByRequest.put(individuaDecisionRequest, finalResult);
-				} else
-				{
-					finalResult = cachedResult;
-				}
-
-				results.add(finalResult);
-			}
-
-			decisionCache.putAll(newResultsByRequest);
-			return results;
-		}
-	}
-
-	/**
-	 * Constructs a new <code>PDP</code> object with the given configuration information.
-	 * 
-	 * @param rootPolicyFinder
-	 *            root policy finder (mandatory/not null)
-	 * @param requestFilter
-	 *            request filter (XACML Request processing prior to policy evaluation)
-	 * @param decisionResultFilter
-	 *            decision result filter (XACML Result processing after policy evaluation, before
-	 *            creating/returning final XACML Response)
-	 * @param decisionCache
-	 *            decision response cache
-	 * @throws IllegalArgumentException
-	 *             if rootPolicyFinder or requestParser is null
-	 * 
-	 */
-	public PDP(RootPolicyFinder rootPolicyFinder, RequestFilter requestFilter, DecisionResultFilter decisionResultFilter, DecisionCache decisionCache) throws IllegalArgumentException
-	{
-		if (rootPolicyFinder == null)
-		{
-			throw new IllegalArgumentException("Undefined root/top-level PolicyFinder for PDP");
-		}
-
-		if (requestFilter == null)
-		{
-			throw new IllegalArgumentException("Undefined RequestFilter for PDP");
-		}
-
-		this.rootPolicyFinder = rootPolicyFinder;
-		this.reqFilter = requestFilter;
-		this.decisionCache = decisionCache == null || decisionCache.isDisabled() ? null : decisionCache;
-		this.individualReqEvaluator = this.decisionCache == null ? new IndividualDecisionRequestEvaluator() : new CachingIndividualRequestEvaluator();
-		this.resultFilter = decisionResultFilter == null ? DEFAULT_RESULT_FILTER : decisionResultFilter;
-	}
-
-	/**
-	 * Attempts to evaluate the request against the policies known to this PDP. This is really the
-	 * core method of the entire XACML specification, and for most people will provide what you
-	 * want. If you need any special handling, you should look at the version of this method that
-	 * takes an <code>EvaluationContext</code>.
-	 * <p>
-	 * Note that if the request is somehow invalid (it was missing a required attribute, it was
-	 * using an unsupported scope, etc), then the result will be a decision of INDETERMINATE.
-	 * 
-	 * @param request
-	 *            the request to evaluate
-	 * @return a response paired to the request
-	 */
-	public Response evaluate(Request request)
-	{
-		/*
-		 * We do not support <PolicyIdentifierList> (optional feature of XACML spec), therefore not
-		 * ReturnPolicyIdentifierList = true either.
-		 */
-		if (request.isReturnPolicyIdList())
-		{
-			/*
-			 * According to 7.19.1 Unsupported functionality, return Indeterminate with syntax-error
-			 * code for unsupported element
-			 */
-			return UNSUPPORTED_POLICY_ID_LIST_RESPONSE;
-		}
-
-		/*
-		 * No support for CombinedDecision = true if no decisionCombiner defined. (The use of the
-		 * CombinedDecision attribute is specified in Multiple Decision Profile.)
-		 */
-		if (request.isCombinedDecision() && !resultFilter.supportsMultipleDecisionCombining())
-		{
-			/*
-			 * According to XACML core spec, 5.42, "If the PDP does not implement the relevant
-			 * functionality in [Multiple Decision Profile], then the PDP must return an
-			 * Indeterminate with a status code of
-			 * urn:oasis:names:tc:xacml:1.0:status:processing-error if it receives a request with
-			 * this attribute set to “true”.
-			 */
-			return UNSUPPORTED_COMBINED_DECISION_RESPONSE;
-		}
-
-		/*
-		 * The request parser may return multiple individual decision requests from a single
-		 * Request, e.g. if the request parser implements the Multiple Decision profile or
-		 * Hierarchical Resource profile
-		 */
-		final List<IndividualDecisionRequest> individualDecisionRequests;
-		try
-		{
-			individualDecisionRequests = reqFilter.filter(request);
-		} catch (IndeterminateEvaluationException e)
-		{
-			LOGGER.info("Invalid or unsupported input XACML Request syntax", e);
-			return new Response(Collections.<Result> singletonList(new DecisionResult(e.getStatus())));
-		}
-		/*
-		 * Every request context (named attributes) is completed with common current date/time
-		 * attribute (same values) set/"issued" locally (here by the PDP engine) according to XACML
-		 * core spec:
-		 * "This identifier indicates the current time at the context handler. In practice it is the time at which the request context was created."
-		 * (§ B.7).
-		 */
-		final Map<AttributeGUID, Bag<?>> pdpIssuedAttributes = new HashMap<>();
-		// current datetime
-		final DateTimeAttributeValue currentDateTimeValue = new DateTimeAttributeValue(new GregorianCalendar());
-		pdpIssuedAttributes.put(ENVIRONMENT_CURRENT_DATETIME_ATTRIBUTE_GUID, Bags.singleton(DatatypeConstants.DATETIME.BAG_TYPE, currentDateTimeValue));
-		// current date
-		pdpIssuedAttributes.put(ENVIRONMENT_CURRENT_DATE_ATTRIBUTE_GUID, Bags.singleton(DatatypeConstants.DATE.BAG_TYPE, DateAttributeValue.getInstance((XMLGregorianCalendar) currentDateTimeValue.getUnderlyingValue().clone())));
-		// current time
-		pdpIssuedAttributes.put(ENVIRONMENT_CURRENT_TIME_ATTRIBUTE_GUID, Bags.singleton(DatatypeConstants.TIME.BAG_TYPE, TimeAttributeValue.getInstance((XMLGregorianCalendar) currentDateTimeValue.getUnderlyingValue().clone())));
-
-		// evaluate the individual decision requests with the extra common attributes set previously
-		final List<Result> results = individualReqEvaluator.evaluate(individualDecisionRequests, pdpIssuedAttributes);
-		final List<Result> filteredResults = resultFilter.filter(results);
-		return new Response(filteredResults);
-	}
-
-	@Override
-	public void close() throws IOException
-	{
-		decisionCache.close();
-		rootPolicyFinder.close();
-	}
-
-}
+/**
+ *
+ *  Copyright 2003-2004 Sun Microsystems, Inc. All Rights Reserved.
+ *
+ *  Redistribution and use in source and binary forms, with or without
+ *  modification, are permitted provided that the following conditions are met:
+ *
+ *    1. Redistribution of source code must retain the above copyright notice,
+ *       this list of conditions and the following disclaimer.
+ *
+ *    2. Redistribution in binary form must reproduce the above copyright
+ *       notice, this list of conditions and the following disclaimer in the
+ *       documentation and/or other materials provided with the distribution.
+ *
+ *  Neither the name of Sun Microsystems, Inc. or the names of contributors may
+ *  be used to endorse or promote products derived from this software without
+ *  specific prior written permission.
+ *
+ *  This software is provided "AS IS," without a warranty of any kind. ALL
+ *  EXPRESS OR IMPLIED CONDITIONS, REPRESENTATIONS AND WARRANTIES, INCLUDING
+ *  ANY IMPLIED WARRANTY OF MERCHANTABILITY, FITNESS FOR A PARTICULAR PURPOSE
+ *  OR NON-INFRINGEMENT, ARE HEREBY EXCLUDED. SUN MICROSYSTEMS, INC. ("SUN")
+ *  AND ITS LICENSORS SHALL NOT BE LIABLE FOR ANY DAMAGES SUFFERED BY LICENSEE
+ *  AS A RESULT OF USING, MODIFYING OR DISTRIBUTING THIS SOFTWARE OR ITS
+ *  DERIVATIVES. IN NO EVENT WILL SUN OR ITS LICENSORS BE LIABLE FOR ANY LOST
+ *  REVENUE, PROFIT OR DATA, OR FOR DIRECT, INDIRECT, SPECIAL, CONSEQUENTIAL,
+ *  INCIDENTAL OR PUNITIVE DAMAGES, HOWEVER CAUSED AND REGARDLESS OF THE THEORY
+ *  OF LIABILITY, ARISING OUT OF THE USE OF OR INABILITY TO USE THIS SOFTWARE,
+ *  EVEN IF SUN HAS BEEN ADVISED OF THE POSSIBILITY OF SUCH DAMAGES.
+ *
+ *  You acknowledge that this software is not designed or intended for use in
+ *  the design, construction, operation or maintenance of any nuclear facility.
+ */
+package com.sun.xacml;
+
+import java.io.Closeable;
+import java.io.IOException;
+import java.util.ArrayList;
+import java.util.Collections;
+import java.util.GregorianCalendar;
+import java.util.HashMap;
+import java.util.List;
+import java.util.Map;
+import java.util.Map.Entry;
+
+import javax.xml.datatype.XMLGregorianCalendar;
+
+import oasis.names.tc.xacml._3_0.core.schema.wd_17.Request;
+import oasis.names.tc.xacml._3_0.core.schema.wd_17.Response;
+import oasis.names.tc.xacml._3_0.core.schema.wd_17.Result;
+
+import org.slf4j.Logger;
+import org.slf4j.LoggerFactory;
+
+import com.sun.xacml.ctx.Status;
+import com.thalesgroup.authzforce.core.DecisionCache;
+import com.thalesgroup.authzforce.core.DecisionResultFilter;
+import com.thalesgroup.authzforce.core.IndividualDecisionRequest;
+import com.thalesgroup.authzforce.core.RequestFilter;
+import com.thalesgroup.authzforce.core.attr.AttributeGUID;
+import com.thalesgroup.authzforce.core.attr.DatatypeConstants;
+import com.thalesgroup.authzforce.core.attr.DateAttributeValue;
+import com.thalesgroup.authzforce.core.attr.DateTimeAttributeValue;
+import com.thalesgroup.authzforce.core.attr.TimeAttributeValue;
+import com.thalesgroup.authzforce.core.eval.Bag;
+import com.thalesgroup.authzforce.core.eval.Bags;
+import com.thalesgroup.authzforce.core.eval.DecisionResult;
+import com.thalesgroup.authzforce.core.eval.EvaluationContext;
+import com.thalesgroup.authzforce.core.eval.IndeterminateEvaluationException;
+import com.thalesgroup.authzforce.core.eval.IndividualDecisionRequestContext;
+import com.thalesgroup.authzforce.core.policy.RootPolicyFinder;
+import com.thalesgroup.authzforce.xacml._3_0.identifiers.XACMLAttributeId;
+import com.thalesgroup.authzforce.xacml._3_0.identifiers.XACMLCategory;
+
+/**
+ * This is the core class for the XACML engine, providing the starting point for request evaluation.
+ * To build an XACML policy engine, you start by instantiating this object.
+ * <p>
+ * This class implements {@link Closeable} because it depends on various modules - e.g. the root
+ * policy finder, an optional decision cache - that may very likely hold resources such as network
+ * resources and caches to get: the root policy or policies referenced by the root policy; or to get
+ * attributes used in the policies from remote sources when not provided in the Request; or to get
+ * cached decisions for requests already evaluated in the past, etc. Therefore, you are required to
+ * call {@link #close()} when you no longer need an instance - especially before replacing with a
+ * new instance - in order to make sure these resources are released properly by each underlying
+ * module (e.g. invalidate the attribute caches and/or network resources).
+ * 
+ * @since 1.0
+ * @author Seth Proctor
+ */
+public class PDP implements Closeable
+{
+
+	// the logger we'll use for all messages
+	private static final Logger LOGGER = LoggerFactory.getLogger(PDP.class);
+
+	/**
+	 * Indeterminate response if ReturnPolicyIdList not supported.
+	 */
+	private static final Response UNSUPPORTED_POLICY_ID_LIST_RESPONSE = new Response(Collections.<Result> singletonList(new DecisionResult(new Status("Unsupported feature (XACML optional): <PolicyIdentifierList>, ReturnPolicyIdList='true'", Status.STATUS_SYNTAX_ERROR))));
+
+	private static final Result INVALID_DECISION_CACHE_RESULT = new DecisionResult(new Status(Status.STATUS_PROCESSING_ERROR, "Internal error"));
+
+	/**
+	 * Indeterminate response iff CombinedDecision element not supported because the request parser
+	 * does not support any scheme from MultipleDecisionProfile section 2.
+	 */
+	private static final Response UNSUPPORTED_COMBINED_DECISION_RESPONSE = new Response(Collections.<Result> singletonList(new DecisionResult(new Status("Unsupported feature: CombinedDecision='true'", Status.STATUS_PROCESSING_ERROR))));
+
+	private static final AttributeGUID ENVIRONMENT_CURRENT_TIME_ATTRIBUTE_GUID = new AttributeGUID(XACMLCategory.XACML_3_0_ENVIRONMENT_CATEGORY_ENVIRONMENT.value(), null, XACMLAttributeId.XACML_1_0_ENVIRONMENT_CURRENT_TIME.value());
+
+	private static final AttributeGUID ENVIRONMENT_CURRENT_DATE_ATTRIBUTE_GUID = new AttributeGUID(XACMLCategory.XACML_3_0_ENVIRONMENT_CATEGORY_ENVIRONMENT.value(), null, XACMLAttributeId.XACML_1_0_ENVIRONMENT_CURRENT_DATE.value());
+
+	private static final AttributeGUID ENVIRONMENT_CURRENT_DATETIME_ATTRIBUTE_GUID = new AttributeGUID(XACMLCategory.XACML_3_0_ENVIRONMENT_CATEGORY_ENVIRONMENT.value(), null, XACMLAttributeId.XACML_1_0_ENVIRONMENT_CURRENT_DATETIME.value());
+
+	private static final DecisionResultFilter DEFAULT_RESULT_FILTER = new DecisionResultFilter()
+	{
+		private static final String ID = "urn:thalesgroup:xacml:result-filter:default";
+
+		@Override
+		public String getId()
+		{
+			return ID;
+		}
+
+		@Override
+		public List<Result> filter(List<Result> results)
+		{
+			return results;
+		}
+
+		@Override
+		public boolean supportsMultipleDecisionCombining()
+		{
+			return false;
+		}
+
+	};
+
+	private class IndividualDecisionRequestEvaluator
+	{
+		protected final Result evaluate(IndividualDecisionRequest request, Map<AttributeGUID, Bag<?>> pdpIssuedAttributes)
+		{
+			// convert to EvaluationContext
+			final Map<AttributeGUID, Bag<?>> namedAttributes = request.getNamedAttributes();
+			namedAttributes.putAll(pdpIssuedAttributes);
+			final EvaluationContext ctx = new IndividualDecisionRequestContext(namedAttributes, request.getExtraContentsByCategory(), request.getDefaultXPathCompiler());
+			final DecisionResult result = rootPolicyFinder.findAndEvaluate(ctx);
+			result.setAttributes(request.getAttributesIncludedInResult());
+			return result;
+		}
+
+		protected List<Result> evaluate(List<IndividualDecisionRequest> individualDecisionRequests, Map<AttributeGUID, Bag<?>> pdpIssuedAttributes)
+		{
+			final List<Result> results = new ArrayList<>();
+			for (final IndividualDecisionRequest request : individualDecisionRequests)
+			{
+				final Result result = evaluate(request, pdpIssuedAttributes);
+				results.add(result);
+			}
+
+			return results;
+		}
+	}
+
+	private final RootPolicyFinder rootPolicyFinder;
+	private final DecisionCache decisionCache;
+	private final RequestFilter reqFilter;
+	private final IndividualDecisionRequestEvaluator individualReqEvaluator;
+	private final DecisionResultFilter resultFilter;
+
+	private class CachingIndividualRequestEvaluator extends IndividualDecisionRequestEvaluator
+	{
+
+		private CachingIndividualRequestEvaluator()
+		{
+			assert decisionCache != null;
+		}
+
+		@Override
+		protected final List<Result> evaluate(List<IndividualDecisionRequest> individualDecisionRequests, Map<AttributeGUID, Bag<?>> pdpIssuedAttributes)
+		{
+			final List<Result> results = new ArrayList<>();
+			final Map<IndividualDecisionRequest, Result> cachedResultsByRequest = decisionCache.getAll(individualDecisionRequests);
+			if (cachedResultsByRequest == null)
+			{
+				// error, return indeterminate result as only result
+				LOGGER.error("Invalid decision cache result: null");
+				results.add(INVALID_DECISION_CACHE_RESULT);
+				return results;
+			}
+
+			// At least check that we have as many results from cache as input requests
+			// (For each request with no result in cache, there must still be an entry with value
+			// null.)
+			if (cachedResultsByRequest.size() != individualDecisionRequests.size())
+			{
+				// error, return indeterminate result as only result
+				LOGGER.error("Invalid decision cache result: number of returned decision results ({}) != number of input (individual) decision requests ({})", cachedResultsByRequest.size(), individualDecisionRequests.size());
+				results.add(INVALID_DECISION_CACHE_RESULT);
+				return results;
+			}
+
+			final Map<IndividualDecisionRequest, Result> newResultsByRequest = new HashMap<>();
+			for (final Entry<IndividualDecisionRequest, Result> cachedRequestResultPair : cachedResultsByRequest.entrySet())
+			{
+				final Result finalResult;
+				final Result cachedResult = cachedRequestResultPair.getValue();
+				if (cachedResult == null)
+				{
+					// result not in cache -> evaluate request
+					final IndividualDecisionRequest individuaDecisionRequest = cachedRequestResultPair.getKey();
+					finalResult = super.evaluate(individuaDecisionRequest, pdpIssuedAttributes);
+					newResultsByRequest.put(individuaDecisionRequest, finalResult);
+				} else
+				{
+					finalResult = cachedResult;
+				}
+
+				results.add(finalResult);
+			}
+
+			decisionCache.putAll(newResultsByRequest);
+			return results;
+		}
+	}
+
+	/**
+	 * Constructs a new <code>PDP</code> object with the given configuration information.
+	 * 
+	 * @param rootPolicyFinder
+	 *            root policy finder (mandatory/not null)
+	 * @param requestFilter
+	 *            request filter (XACML Request processing prior to policy evaluation)
+	 * @param decisionResultFilter
+	 *            decision result filter (XACML Result processing after policy evaluation, before
+	 *            creating/returning final XACML Response)
+	 * @param decisionCache
+	 *            decision response cache
+	 * @throws IllegalArgumentException
+	 *             if rootPolicyFinder or requestParser is null
+	 * 
+	 */
+	public PDP(RootPolicyFinder rootPolicyFinder, RequestFilter requestFilter, DecisionResultFilter decisionResultFilter, DecisionCache decisionCache) throws IllegalArgumentException
+	{
+		if (rootPolicyFinder == null)
+		{
+			throw new IllegalArgumentException("Undefined root/top-level PolicyFinder for PDP");
+		}
+
+		if (requestFilter == null)
+		{
+			throw new IllegalArgumentException("Undefined RequestFilter for PDP");
+		}
+
+		this.rootPolicyFinder = rootPolicyFinder;
+		this.reqFilter = requestFilter;
+		this.decisionCache = decisionCache == null || decisionCache.isDisabled() ? null : decisionCache;
+		this.individualReqEvaluator = this.decisionCache == null ? new IndividualDecisionRequestEvaluator() : new CachingIndividualRequestEvaluator();
+		this.resultFilter = decisionResultFilter == null ? DEFAULT_RESULT_FILTER : decisionResultFilter;
+	}
+
+	/**
+	 * Attempts to evaluate the request against the policies known to this PDP. This is really the
+	 * core method of the entire XACML specification, and for most people will provide what you
+	 * want. If you need any special handling, you should look at the version of this method that
+	 * takes an <code>EvaluationContext</code>.
+	 * <p>
+	 * Note that if the request is somehow invalid (it was missing a required attribute, it was
+	 * using an unsupported scope, etc), then the result will be a decision of INDETERMINATE.
+	 * 
+	 * @param request
+	 *            the request to evaluate
+	 * @return a response paired to the request
+	 */
+	public Response evaluate(Request request)
+	{
+		/*
+		 * We do not support <PolicyIdentifierList> (optional feature of XACML spec), therefore not
+		 * ReturnPolicyIdentifierList = true either.
+		 */
+		if (request.isReturnPolicyIdList())
+		{
+			/*
+			 * According to 7.19.1 Unsupported functionality, return Indeterminate with syntax-error
+			 * code for unsupported element
+			 */
+			return UNSUPPORTED_POLICY_ID_LIST_RESPONSE;
+		}
+
+		/*
+		 * No support for CombinedDecision = true if no decisionCombiner defined. (The use of the
+		 * CombinedDecision attribute is specified in Multiple Decision Profile.)
+		 */
+		if (request.isCombinedDecision() && !resultFilter.supportsMultipleDecisionCombining())
+		{
+			/*
+			 * According to XACML core spec, 5.42, "If the PDP does not implement the relevant
+			 * functionality in [Multiple Decision Profile], then the PDP must return an
+			 * Indeterminate with a status code of
+			 * urn:oasis:names:tc:xacml:1.0:status:processing-error if it receives a request with
+			 * this attribute set to “true”.
+			 */
+			return UNSUPPORTED_COMBINED_DECISION_RESPONSE;
+		}
+
+		/*
+		 * The request parser may return multiple individual decision requests from a single
+		 * Request, e.g. if the request parser implements the Multiple Decision profile or
+		 * Hierarchical Resource profile
+		 */
+		final List<IndividualDecisionRequest> individualDecisionRequests;
+		try
+		{
+			individualDecisionRequests = reqFilter.filter(request);
+		} catch (IndeterminateEvaluationException e)
+		{
+			LOGGER.info("Invalid or unsupported input XACML Request syntax", e);
+			return new Response(Collections.<Result> singletonList(new DecisionResult(e.getStatus())));
+		}
+		/*
+		 * Every request context (named attributes) is completed with common current date/time
+		 * attribute (same values) set/"issued" locally (here by the PDP engine) according to XACML
+		 * core spec:
+		 * "This identifier indicates the current time at the context handler. In practice it is the time at which the request context was created."
+		 * (§ B.7).
+		 */
+		final Map<AttributeGUID, Bag<?>> pdpIssuedAttributes = new HashMap<>();
+		// current datetime
+		final DateTimeAttributeValue currentDateTimeValue = new DateTimeAttributeValue(new GregorianCalendar());
+		pdpIssuedAttributes.put(ENVIRONMENT_CURRENT_DATETIME_ATTRIBUTE_GUID, Bags.singleton(DatatypeConstants.DATETIME.BAG_TYPE, currentDateTimeValue));
+		// current date
+		pdpIssuedAttributes.put(ENVIRONMENT_CURRENT_DATE_ATTRIBUTE_GUID, Bags.singleton(DatatypeConstants.DATE.BAG_TYPE, DateAttributeValue.getInstance((XMLGregorianCalendar) currentDateTimeValue.getUnderlyingValue().clone())));
+		// current time
+		pdpIssuedAttributes.put(ENVIRONMENT_CURRENT_TIME_ATTRIBUTE_GUID, Bags.singleton(DatatypeConstants.TIME.BAG_TYPE, TimeAttributeValue.getInstance((XMLGregorianCalendar) currentDateTimeValue.getUnderlyingValue().clone())));
+
+		// evaluate the individual decision requests with the extra common attributes set previously
+		final List<Result> results = individualReqEvaluator.evaluate(individualDecisionRequests, pdpIssuedAttributes);
+		final List<Result> filteredResults = resultFilter.filter(results);
+		return new Response(filteredResults);
+	}
+
+	@Override
+	public void close() throws IOException
+	{
+		decisionCache.close();
+		rootPolicyFinder.close();
+	}
+
+}