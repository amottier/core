--- conflicted
+++ resolved
@@ -1,395 +1,196 @@
-<<<<<<< HEAD
-/**
- *
- *  Copyright 2003-2004 Sun Microsystems, Inc. All Rights Reserved.
- *
- *  Redistribution and use in source and binary forms, with or without
- *  modification, are permitted provided that the following conditions are met:
- *
- *    1. Redistribution of source code must retain the above copyright notice,
- *       this list of conditions and the following disclaimer.
- *
- *    2. Redistribution in binary form must reproduce the above copyright
- *       notice, this list of conditions and the following disclaimer in the
- *       documentation and/or other materials provided with the distribution.
- *
- *  Neither the name of Sun Microsystems, Inc. or the names of contributors may
- *  be used to endorse or promote products derived from this software without
- *  specific prior written permission.
- *
- *  This software is provided "AS IS," without a warranty of any kind. ALL
- *  EXPRESS OR IMPLIED CONDITIONS, REPRESENTATIONS AND WARRANTIES, INCLUDING
- *  ANY IMPLIED WARRANTY OF MERCHANTABILITY, FITNESS FOR A PARTICULAR PURPOSE
- *  OR NON-INFRINGEMENT, ARE HEREBY EXCLUDED. SUN MICROSYSTEMS, INC. ("SUN")
- *  AND ITS LICENSORS SHALL NOT BE LIABLE FOR ANY DAMAGES SUFFERED BY LICENSEE
- *  AS A RESULT OF USING, MODIFYING OR DISTRIBUTING THIS SOFTWARE OR ITS
- *  DERIVATIVES. IN NO EVENT WILL SUN OR ITS LICENSORS BE LIABLE FOR ANY LOST
- *  REVENUE, PROFIT OR DATA, OR FOR DIRECT, INDIRECT, SPECIAL, CONSEQUENTIAL,
- *  INCIDENTAL OR PUNITIVE DAMAGES, HOWEVER CAUSED AND REGARDLESS OF THE THEORY
- *  OF LIABILITY, ARISING OUT OF THE USE OF OR INABILITY TO USE THIS SOFTWARE,
- *  EVEN IF SUN HAS BEEN ADVISED OF THE POSSIBILITY OF SUCH DAMAGES.
- *
- *  You acknowledge that this software is not designed or intended for use in
- *  the design, construction, operation or maintenance of any nuclear facility.
- */
-package com.sun.xacml.support;
-
-import java.io.File;
-import java.io.IOException;
-import java.util.ArrayList;
-import java.util.Arrays;
-import java.util.List;
-
-import javax.xml.bind.JAXBException;
-import javax.xml.bind.Unmarshaller;
-import javax.xml.transform.stream.StreamSource;
-
-import oasis.names.tc.xacml._3_0.core.schema.wd_17.Request;
-
-import com.sun.xacml.Indenter;
-import com.sun.xacml.PDP;
-import com.sun.xacml.PDPConfig;
-import com.sun.xacml.ParsingException;
-import com.sun.xacml.combine.PermitOverridesPolicyAlg;
-import com.sun.xacml.ctx.ResponseCtx;
-import com.sun.xacml.finder.AttributeFinder;
-import com.sun.xacml.finder.PolicyFinder;
-import com.sun.xacml.finder.impl.CurrentEnvModule;
-import com.sun.xacml.finder.impl.SelectorModule;
-import com.sun.xacml.support.finder.StaticPolicyFinderModule;
-import com.sun.xacml.support.finder.StaticRefPolicyFinderModule;
-import com.sun.xacml.support.finder.URLPolicyFinderModule;
-import com.thalesgroup.authzforce.core.PdpModelHandler;
-
-/**
- * This is a simple, command-line driven XACML PDP. It acts both as an example of how to write a
- * full-featured PDP and as a sample program that lets you evaluate requests against policies. See
- * the comments for the main() method for correct usage.
- * <p>
- * As of the 2.0 release, this has been moved into the new support tree of the codebase. It has also
- * been updated to use several of the new finder modules provided in the support tree codebase, so
- * that static and dynamic references are supported, policies can be loaded from URLs, top-level
- * policies are wrapped in a policy set when more than one applies, etc.
- * <p>
- * If you don't use a configuration file, then the default modules can all optionally support schema
- * validation. To turn this on, provide the filename of the schema file in the property
- * "com.sun.xacml.PolicySchema". You can also turn this on if you use a configuration file and it
- * includes the modules provided in the support package.
- * 
- * @since 1.1
- * @author Seth Proctor
- */
-public class SimplePDP
-{
-
-	// this is the actual PDP object we'll use for evaluation
-	private PDP pdp = null;
-
-	/**
-	 * Constructor that takes an array of filenames and URLs, each of which points to an XACML
-	 * policy, and sets up a <code>PDP</code> with access to these policies only. These policies may
-	 * be accessed based on context matching or by reference (based on their policy identifiers).
-	 * The <code>PDP</code> is also setup to support dynamic URL references.
-	 * 
-	 * @param policies
-	 *            an arry of filenames and URLs that specify policies
-	 */
-	public SimplePDP(String[] policies) throws Exception
-	{
-		// Create the two static modules with the given policies so that
-		// we have context-based and reference-based access to all the
-		// policies provided on the command-line
-		List policyList = Arrays.asList(policies);
-		StaticPolicyFinderModule staticModule = new StaticPolicyFinderModule(PermitOverridesPolicyAlg.algId, policyList);
-		StaticRefPolicyFinderModule staticRefModule = new StaticRefPolicyFinderModule(policyList);
-
-		// also create a module that lets us get at URL-based policies
-		URLPolicyFinderModule urlModule = new URLPolicyFinderModule();
-
-		// next, setup the PolicyFinder that this PDP will use
-		PolicyFinder policyFinder = new PolicyFinder();
-		List policyModules = new ArrayList();
-		policyModules.add(staticModule);
-		policyModules.add(staticRefModule);
-		policyModules.add(urlModule);
-		policyFinder.setModules(policyModules);
-
-		// now setup attribute finder modules for the current date/time and
-		// AttributeSelectors (selectors are optional, but this project does
-		// support a basic implementation)
-		CurrentEnvModule envAttributeModule = new CurrentEnvModule();
-		SelectorModule selectorAttributeModule = new SelectorModule();
-
-		// Setup the AttributeFinder just like we setup the PolicyFinder. Note
-		// that unlike with the policy finder, the order matters here. See the
-		// the javadocs for more details.
-		AttributeFinder attributeFinder = new AttributeFinder();
-		List attributeModules = new ArrayList();
-		attributeModules.add(envAttributeModule);
-		attributeModules.add(selectorAttributeModule);
-		attributeFinder.setModules(attributeModules);
-
-		// finally, initialize our pdp
-		pdp = new PDP(new PDPConfig(attributeFinder, policyFinder, null));
-	}
-
-	/**
-	 * Evaluates the given request and returns the Response that the PDP will hand back to the PEP.
-	 * 
-	 * @param requestFile
-	 *            the name of a file that contains a Request
-	 * 
-	 * @return the result of the evaluation
-	 * 
-	 * @throws IOException
-	 *             if there is a problem accessing the file
-	 * @throws ParsingException
-	 *             if the Request is invalid
-	 * @throws JAXBException
-	 */
-	public ResponseCtx evaluate(String requestFilename) throws IOException, ParsingException, JAXBException
-	{
-		// setup the request based on the file
-		Unmarshaller u = PdpModelHandler.XACML_3_0_JAXB_CONTEXT.createUnmarshaller();
-		File requestFile = new File(requestFilename);
-		Request request = u.unmarshal(new StreamSource(requestFile), Request.class).getValue();
-
-		// evaluate the request
-		return pdp.evaluate(request);
-	}
-
-	/**
-	 * Main-line driver for this sample code. This method lets you invoke the PDP directly from the
-	 * command-line.
-	 * 
-	 * @param args
-	 *            the input arguments to the class. They are either the flag "-config" followed by a
-	 *            request file, or a request file followed by one or more policy files. In the case
-	 *            that the configuration flag is used, the configuration file must be specified in
-	 *            the standard java property, com.sun.xacml.PDPConfigFile.
-	 */
-	public static void main(String[] args) throws Exception
-	{
-		if (args.length < 2)
-		{
-			System.out.println("Usage: <request> <policy> [policies]");
-			System.exit(1);
-		}
-
-		SimplePDP simplePDP = null;
-		String requestFile = null;
-
-		requestFile = args[0];
-		String[] policyFiles = new String[args.length - 1];
-
-		for (int i = 1; i < args.length; i++)
-			policyFiles[i - 1] = args[i];
-
-		simplePDP = new SimplePDP(policyFiles);
-
-		// evaluate the request
-		ResponseCtx response = simplePDP.evaluate(requestFile);
-
-		// for this sample program, we'll just print out the response
-		response.encode(System.out, new Indenter());
-	}
-
-}
-=======
-/**
- *
- *  Copyright 2003-2004 Sun Microsystems, Inc. All Rights Reserved.
- *
- *  Redistribution and use in source and binary forms, with or without
- *  modification, are permitted provided that the following conditions are met:
- *
- *    1. Redistribution of source code must retain the above copyright notice,
- *       this list of conditions and the following disclaimer.
- *
- *    2. Redistribution in binary form must reproduce the above copyright
- *       notice, this list of conditions and the following disclaimer in the
- *       documentation and/or other materials provided with the distribution.
- *
- *  Neither the name of Sun Microsystems, Inc. or the names of contributors may
- *  be used to endorse or promote products derived from this software without
- *  specific prior written permission.
- *
- *  This software is provided "AS IS," without a warranty of any kind. ALL
- *  EXPRESS OR IMPLIED CONDITIONS, REPRESENTATIONS AND WARRANTIES, INCLUDING
- *  ANY IMPLIED WARRANTY OF MERCHANTABILITY, FITNESS FOR A PARTICULAR PURPOSE
- *  OR NON-INFRINGEMENT, ARE HEREBY EXCLUDED. SUN MICROSYSTEMS, INC. ("SUN")
- *  AND ITS LICENSORS SHALL NOT BE LIABLE FOR ANY DAMAGES SUFFERED BY LICENSEE
- *  AS A RESULT OF USING, MODIFYING OR DISTRIBUTING THIS SOFTWARE OR ITS
- *  DERIVATIVES. IN NO EVENT WILL SUN OR ITS LICENSORS BE LIABLE FOR ANY LOST
- *  REVENUE, PROFIT OR DATA, OR FOR DIRECT, INDIRECT, SPECIAL, CONSEQUENTIAL,
- *  INCIDENTAL OR PUNITIVE DAMAGES, HOWEVER CAUSED AND REGARDLESS OF THE THEORY
- *  OF LIABILITY, ARISING OUT OF THE USE OF OR INABILITY TO USE THIS SOFTWARE,
- *  EVEN IF SUN HAS BEEN ADVISED OF THE POSSIBILITY OF SUCH DAMAGES.
- *
- *  You acknowledge that this software is not designed or intended for use in
- *  the design, construction, operation or maintenance of any nuclear facility.
- */
-package com.sun.xacml.support;
-
-import java.io.File;
-import java.io.IOException;
-import java.util.ArrayList;
-import java.util.Arrays;
-import java.util.List;
-
-import javax.xml.bind.JAXBException;
-import javax.xml.bind.Unmarshaller;
-import javax.xml.transform.stream.StreamSource;
-
-import oasis.names.tc.xacml._3_0.core.schema.wd_17.Request;
-
-import com.sun.xacml.Indenter;
-import com.sun.xacml.PDP;
-import com.sun.xacml.PDPConfig;
-import com.sun.xacml.ParsingException;
-import com.sun.xacml.combine.PermitOverridesPolicyAlg;
-import com.sun.xacml.ctx.ResponseCtx;
-import com.sun.xacml.finder.AttributeFinder;
-import com.sun.xacml.finder.PolicyFinder;
-import com.sun.xacml.finder.impl.CurrentEnvModule;
-import com.sun.xacml.finder.impl.SelectorModule;
-import com.sun.xacml.support.finder.StaticPolicyFinderModule;
-import com.sun.xacml.support.finder.StaticRefPolicyFinderModule;
-import com.sun.xacml.support.finder.URLPolicyFinderModule;
-import com.thalesgroup.authzforce.core.PdpModelHandler;
-
-/**
- * This is a simple, command-line driven XACML PDP. It acts both as an example of how to write a
- * full-featured PDP and as a sample program that lets you evaluate requests against policies. See
- * the comments for the main() method for correct usage.
- * <p>
- * As of the 2.0 release, this has been moved into the new support tree of the codebase. It has also
- * been updated to use several of the new finder modules provided in the support tree codebase, so
- * that static and dynamic references are supported, policies can be loaded from URLs, top-level
- * policies are wrapped in a policy set when more than one applies, etc.
- * <p>
- * If you don't use a configuration file, then the default modules can all optionally support schema
- * validation. To turn this on, provide the filename of the schema file in the property
- * "com.sun.xacml.PolicySchema". You can also turn this on if you use a configuration file and it
- * includes the modules provided in the support package.
- * 
- * @since 1.1
- * @author Seth Proctor
- */
-public class SimplePDP
-{
-
-	// this is the actual PDP object we'll use for evaluation
-	private PDP pdp = null;
-
-	/**
-	 * Constructor that takes an array of filenames and URLs, each of which points to an XACML
-	 * policy, and sets up a <code>PDP</code> with access to these policies only. These policies may
-	 * be accessed based on context matching or by reference (based on their policy identifiers).
-	 * The <code>PDP</code> is also setup to support dynamic URL references.
-	 * 
-	 * @param policies
-	 *            an arry of filenames and URLs that specify policies
-	 */
-	public SimplePDP(String[] policies) throws Exception
-	{
-		// Create the two static modules with the given policies so that
-		// we have context-based and reference-based access to all the
-		// policies provided on the command-line
-		List policyList = Arrays.asList(policies);
-		StaticPolicyFinderModule staticModule = new StaticPolicyFinderModule(PermitOverridesPolicyAlg.algId, policyList);
-		StaticRefPolicyFinderModule staticRefModule = new StaticRefPolicyFinderModule(policyList);
-
-		// also create a module that lets us get at URL-based policies
-		URLPolicyFinderModule urlModule = new URLPolicyFinderModule();
-
-		// next, setup the PolicyFinder that this PDP will use
-		PolicyFinder policyFinder = new PolicyFinder();
-		List policyModules = new ArrayList();
-		policyModules.add(staticModule);
-		policyModules.add(staticRefModule);
-		policyModules.add(urlModule);
-		policyFinder.setModules(policyModules);
-
-		// now setup attribute finder modules for the current date/time and
-		// AttributeSelectors (selectors are optional, but this project does
-		// support a basic implementation)
-		CurrentEnvModule envAttributeModule = new CurrentEnvModule();
-		SelectorModule selectorAttributeModule = new SelectorModule();
-
-		// Setup the AttributeFinder just like we setup the PolicyFinder. Note
-		// that unlike with the policy finder, the order matters here. See the
-		// the javadocs for more details.
-		AttributeFinder attributeFinder = new AttributeFinder();
-		List attributeModules = new ArrayList();
-		attributeModules.add(envAttributeModule);
-		attributeModules.add(selectorAttributeModule);
-		attributeFinder.setModules(attributeModules);
-
-		// finally, initialize our pdp
-		pdp = new PDP(new PDPConfig(attributeFinder, policyFinder, null));
-	}
-
-	/**
-	 * Evaluates the given request and returns the Response that the PDP will hand back to the PEP.
-	 * 
-	 * @param requestFile
-	 *            the name of a file that contains a Request
-	 * 
-	 * @return the result of the evaluation
-	 * 
-	 * @throws IOException
-	 *             if there is a problem accessing the file
-	 * @throws ParsingException
-	 *             if the Request is invalid
-	 * @throws JAXBException
-	 */
-	public ResponseCtx evaluate(String requestFilename) throws IOException, ParsingException, JAXBException
-	{
-		// setup the request based on the file
-		Unmarshaller u = PdpModelHandler.XACML_3_0_JAXB_CONTEXT.createUnmarshaller();
-		File requestFile = new File(requestFilename);
-		Request request = u.unmarshal(new StreamSource(requestFile), Request.class).getValue();
-
-		// evaluate the request
-		return pdp.evaluate(request);
-	}
-
-	/**
-	 * Main-line driver for this sample code. This method lets you invoke the PDP directly from the
-	 * command-line.
-	 * 
-	 * @param args
-	 *            the input arguments to the class. They are either the flag "-config" followed by a
-	 *            request file, or a request file followed by one or more policy files. In the case
-	 *            that the configuration flag is used, the configuration file must be specified in
-	 *            the standard java property, com.sun.xacml.PDPConfigFile.
-	 */
-	public static void main(String[] args) throws Exception
-	{
-		if (args.length < 2)
-		{
-			System.out.println("Usage: <request> <policy> [policies]");
-			System.exit(1);
-		}
-
-		SimplePDP simplePDP = null;
-		String requestFile = null;
-
-		requestFile = args[0];
-		String[] policyFiles = new String[args.length - 1];
-
-		for (int i = 1; i < args.length; i++)
-			policyFiles[i - 1] = args[i];
-
-		simplePDP = new SimplePDP(policyFiles);
-
-		// evaluate the request
-		ResponseCtx response = simplePDP.evaluate(requestFile);
-
-		// for this sample program, we'll just print out the response
-		response.encode(System.out, new Indenter());
-	}
-
-}
->>>>>>> 087eb495
+/**
+ *
+ *  Copyright 2003-2004 Sun Microsystems, Inc. All Rights Reserved.
+ *
+ *  Redistribution and use in source and binary forms, with or without
+ *  modification, are permitted provided that the following conditions are met:
+ *
+ *    1. Redistribution of source code must retain the above copyright notice,
+ *       this list of conditions and the following disclaimer.
+ *
+ *    2. Redistribution in binary form must reproduce the above copyright
+ *       notice, this list of conditions and the following disclaimer in the
+ *       documentation and/or other materials provided with the distribution.
+ *
+ *  Neither the name of Sun Microsystems, Inc. or the names of contributors may
+ *  be used to endorse or promote products derived from this software without
+ *  specific prior written permission.
+ *
+ *  This software is provided "AS IS," without a warranty of any kind. ALL
+ *  EXPRESS OR IMPLIED CONDITIONS, REPRESENTATIONS AND WARRANTIES, INCLUDING
+ *  ANY IMPLIED WARRANTY OF MERCHANTABILITY, FITNESS FOR A PARTICULAR PURPOSE
+ *  OR NON-INFRINGEMENT, ARE HEREBY EXCLUDED. SUN MICROSYSTEMS, INC. ("SUN")
+ *  AND ITS LICENSORS SHALL NOT BE LIABLE FOR ANY DAMAGES SUFFERED BY LICENSEE
+ *  AS A RESULT OF USING, MODIFYING OR DISTRIBUTING THIS SOFTWARE OR ITS
+ *  DERIVATIVES. IN NO EVENT WILL SUN OR ITS LICENSORS BE LIABLE FOR ANY LOST
+ *  REVENUE, PROFIT OR DATA, OR FOR DIRECT, INDIRECT, SPECIAL, CONSEQUENTIAL,
+ *  INCIDENTAL OR PUNITIVE DAMAGES, HOWEVER CAUSED AND REGARDLESS OF THE THEORY
+ *  OF LIABILITY, ARISING OUT OF THE USE OF OR INABILITY TO USE THIS SOFTWARE,
+ *  EVEN IF SUN HAS BEEN ADVISED OF THE POSSIBILITY OF SUCH DAMAGES.
+ *
+ *  You acknowledge that this software is not designed or intended for use in
+ *  the design, construction, operation or maintenance of any nuclear facility.
+ */
+package com.sun.xacml.support;
+
+import java.io.File;
+import java.io.IOException;
+import java.util.ArrayList;
+import java.util.Arrays;
+import java.util.List;
+
+import javax.xml.bind.JAXBException;
+import javax.xml.bind.Unmarshaller;
+import javax.xml.transform.stream.StreamSource;
+
+import oasis.names.tc.xacml._3_0.core.schema.wd_17.Request;
+
+import com.sun.xacml.Indenter;
+import com.sun.xacml.PDP;
+import com.sun.xacml.PDPConfig;
+import com.sun.xacml.ParsingException;
+import com.sun.xacml.combine.PermitOverridesPolicyAlg;
+import com.sun.xacml.ctx.ResponseCtx;
+import com.sun.xacml.finder.AttributeFinder;
+import com.sun.xacml.finder.PolicyFinder;
+import com.sun.xacml.finder.impl.CurrentEnvModule;
+import com.sun.xacml.finder.impl.SelectorModule;
+import com.sun.xacml.support.finder.StaticPolicyFinderModule;
+import com.sun.xacml.support.finder.StaticRefPolicyFinderModule;
+import com.sun.xacml.support.finder.URLPolicyFinderModule;
+import com.thalesgroup.authzforce.core.PdpModelHandler;
+
+/**
+ * This is a simple, command-line driven XACML PDP. It acts both as an example of how to write a
+ * full-featured PDP and as a sample program that lets you evaluate requests against policies. See
+ * the comments for the main() method for correct usage.
+ * <p>
+ * As of the 2.0 release, this has been moved into the new support tree of the codebase. It has also
+ * been updated to use several of the new finder modules provided in the support tree codebase, so
+ * that static and dynamic references are supported, policies can be loaded from URLs, top-level
+ * policies are wrapped in a policy set when more than one applies, etc.
+ * <p>
+ * If you don't use a configuration file, then the default modules can all optionally support schema
+ * validation. To turn this on, provide the filename of the schema file in the property
+ * "com.sun.xacml.PolicySchema". You can also turn this on if you use a configuration file and it
+ * includes the modules provided in the support package.
+ * 
+ * @since 1.1
+ * @author Seth Proctor
+ */
+public class SimplePDP
+{
+
+	// this is the actual PDP object we'll use for evaluation
+	private PDP pdp = null;
+
+	/**
+	 * Constructor that takes an array of filenames and URLs, each of which points to an XACML
+	 * policy, and sets up a <code>PDP</code> with access to these policies only. These policies may
+	 * be accessed based on context matching or by reference (based on their policy identifiers).
+	 * The <code>PDP</code> is also setup to support dynamic URL references.
+	 * 
+	 * @param policies
+	 *            an arry of filenames and URLs that specify policies
+	 */
+	public SimplePDP(String[] policies) throws Exception
+	{
+		// Create the two static modules with the given policies so that
+		// we have context-based and reference-based access to all the
+		// policies provided on the command-line
+		List policyList = Arrays.asList(policies);
+		StaticPolicyFinderModule staticModule = new StaticPolicyFinderModule(PermitOverridesPolicyAlg.algId, policyList);
+		StaticRefPolicyFinderModule staticRefModule = new StaticRefPolicyFinderModule(policyList);
+
+		// also create a module that lets us get at URL-based policies
+		URLPolicyFinderModule urlModule = new URLPolicyFinderModule();
+
+		// next, setup the PolicyFinder that this PDP will use
+		PolicyFinder policyFinder = new PolicyFinder();
+		List policyModules = new ArrayList();
+		policyModules.add(staticModule);
+		policyModules.add(staticRefModule);
+		policyModules.add(urlModule);
+		policyFinder.setModules(policyModules);
+
+		// now setup attribute finder modules for the current date/time and
+		// AttributeSelectors (selectors are optional, but this project does
+		// support a basic implementation)
+		CurrentEnvModule envAttributeModule = new CurrentEnvModule();
+		SelectorModule selectorAttributeModule = new SelectorModule();
+
+		// Setup the AttributeFinder just like we setup the PolicyFinder. Note
+		// that unlike with the policy finder, the order matters here. See the
+		// the javadocs for more details.
+		AttributeFinder attributeFinder = new AttributeFinder();
+		List attributeModules = new ArrayList();
+		attributeModules.add(envAttributeModule);
+		attributeModules.add(selectorAttributeModule);
+		attributeFinder.setModules(attributeModules);
+
+		// finally, initialize our pdp
+		pdp = new PDP(new PDPConfig(attributeFinder, policyFinder, null));
+	}
+
+	/**
+	 * Evaluates the given request and returns the Response that the PDP will hand back to the PEP.
+	 * 
+	 * @param requestFile
+	 *            the name of a file that contains a Request
+	 * 
+	 * @return the result of the evaluation
+	 * 
+	 * @throws IOException
+	 *             if there is a problem accessing the file
+	 * @throws ParsingException
+	 *             if the Request is invalid
+	 * @throws JAXBException
+	 */
+	public ResponseCtx evaluate(String requestFilename) throws IOException, ParsingException, JAXBException
+	{
+		// setup the request based on the file
+		Unmarshaller u = PdpModelHandler.XACML_3_0_JAXB_CONTEXT.createUnmarshaller();
+		File requestFile = new File(requestFilename);
+		Request request = u.unmarshal(new StreamSource(requestFile), Request.class).getValue();
+
+		// evaluate the request
+		return pdp.evaluate(request);
+	}
+
+	/**
+	 * Main-line driver for this sample code. This method lets you invoke the PDP directly from the
+	 * command-line.
+	 * 
+	 * @param args
+	 *            the input arguments to the class. They are either the flag "-config" followed by a
+	 *            request file, or a request file followed by one or more policy files. In the case
+	 *            that the configuration flag is used, the configuration file must be specified in
+	 *            the standard java property, com.sun.xacml.PDPConfigFile.
+	 */
+	public static void main(String[] args) throws Exception
+	{
+		if (args.length < 2)
+		{
+			System.out.println("Usage: <request> <policy> [policies]");
+			System.exit(1);
+		}
+
+		SimplePDP simplePDP = null;
+		String requestFile = null;
+
+		requestFile = args[0];
+		String[] policyFiles = new String[args.length - 1];
+
+		for (int i = 1; i < args.length; i++)
+			policyFiles[i - 1] = args[i];
+
+		simplePDP = new SimplePDP(policyFiles);
+
+		// evaluate the request
+		ResponseCtx response = simplePDP.evaluate(requestFile);
+
+		// for this sample program, we'll just print out the response
+		response.encode(System.out, new Indenter());
+	}
+
+}