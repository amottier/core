<<<<<<< HEAD
logProperties:	src/test/resources/log4j.xml
configFile:		src/test/resources/config.xml
=======
# Logback is using classpath:logback.xml by default
#logProperties:	classpath:logback.xml
# PDP configuration file (any Spring resource location allowed)
configFile:		classpath:config.xml

>>>>>>> 087eb495
<|MERGE_RESOLUTION|>--- conflicted
+++ resolved
@@ -1,10 +1,4 @@
-<<<<<<< HEAD
-logProperties:	src/test/resources/log4j.xml
-configFile:		src/test/resources/config.xml
-=======
-# Logback is using classpath:logback.xml by default
-#logProperties:	classpath:logback.xml
-# PDP configuration file (any Spring resource location allowed)
-configFile:		classpath:config.xml
-
->>>>>>> 087eb495
+# Logback is using classpath:logback.xml by default
+#logProperties:	classpath:logback.xml
+# PDP configuration file (any Spring resource location allowed)
+configFile:		classpath:config.xml