--- conflicted
+++ resolved
@@ -1,412 +1,402 @@
-package com.thalesgroup.authzforce.pdp.core.test.utils;
-
-import java.io.File;
-import java.io.FileInputStream;
-import java.io.IOException;
-import java.io.StringWriter;
-import java.net.URL;
-import java.util.ArrayList;
-import java.util.Iterator;
-import java.util.List;
-import java.util.Properties;
-import java.util.Set;
-
-import javax.xml.bind.JAXBElement;
-import javax.xml.bind.JAXBException;
-import javax.xml.bind.Marshaller;
-import javax.xml.bind.Unmarshaller;
-import javax.xml.parsers.DocumentBuilder;
-import javax.xml.parsers.DocumentBuilderFactory;
-
-import oasis.names.tc.xacml._3_0.core.schema.wd_17.AssociatedAdvice;
-import oasis.names.tc.xacml._3_0.core.schema.wd_17.Obligations;
-import oasis.names.tc.xacml._3_0.core.schema.wd_17.Request;
-import oasis.names.tc.xacml._3_0.core.schema.wd_17.Response;
-
-import org.apache.log4j.PropertyConfigurator;
-import org.slf4j.Logger;
-import org.slf4j.LoggerFactory;
-import org.w3c.dom.Document;
-import org.w3c.dom.Node;
-
-import com.sun.xacml.BasicEvaluationCtx;
-import com.sun.xacml.EvaluationCtx;
-import com.sun.xacml.PDP;
-import com.sun.xacml.PDPConfig;
-import com.sun.xacml.ParsingException;
-import com.sun.xacml.UnknownIdentifierException;
-import com.sun.xacml.ctx.ResponseCtx;
-import com.sun.xacml.ctx.Result;
-import com.sun.xacml.finder.PolicyFinder;
-import com.sun.xacml.finder.PolicyFinderModule;
-import com.sun.xacml.support.finder.StaticPolicyFinderModule;
-import com.thalesgroup.authzforce.core.PdpConfigurationManager;
-import com.thalesgroup.authzforce.core.PdpModelHandler;
-
-public class TestUtils
-{
-
-	/**
-	 * the logger we'll use for all messages
-	 */
-	private static final Logger LOGGER = LoggerFactory.getLogger(TestUtils.class);
-
-	/**
-	 * This creates the XACML request from a file
-	 * 
-	 * @param rootDirectory
-	 *            root directory of the request files
-	 * @param versionDirectory
-	 *            version directory of the request files
-	 * @param requestFilename
-	 *            request file name
-	 * @return String or null if any error
-	 */
-	public static Request createRequest(String rootDirectory, String versionDirectory, String requestFilename)
-	{
-
-		Document doc = null;
-		/**
-		 * Get absolute path/URL to request file in a portable way, using current class loader. As per javadoc, the name of
-		 * the resource passed to ClassLoader.getResource() is a '/'-separated path name that
-		 * identifies the resource. So let's build it. Note: do not use File.separator as path
-		 * separator, as it will be turned into backslash "\\" on Windows, and will be
-		 * URL-encoded (%5c) by the getResource() method (not considered path separator by this
-		 * method), and file will not be found as a result.
-		 */
-		String requestFileResourceName = rootDirectory + "/" + versionDirectory + "/" + TestConstants.REQUEST_DIRECTORY.value() + "/"
-				+ requestFilename;
-		URL requestFileURL = Thread.currentThread().getContextClassLoader().getResource(requestFileResourceName);
-		try
-		{
-			LOGGER.debug("Request file to read: {}", requestFileURL);
-			DocumentBuilderFactory factory = DocumentBuilderFactory.newInstance();
-			factory.setIgnoringComments(true);
-			factory.setNamespaceAware(true);
-			DocumentBuilder db = factory.newDocumentBuilder();
-			doc = db.parse(requestFileURL.toString());
-		} catch (Exception e)
-		{
-			LOGGER.error("Error while reading expected request from file ", e);
-		}
-		return marshallRequestType(doc);
-	}
-
-	/**
-	 * This creates the expected XACML response from a file
-	 * 
-	 * @param rootDirectory
-	 *            root directory of the response files
-	 * @param versionDirectory
-	 *            version directory of the response files
-	 * @param responseFilename
-	 *            response file name
-	 * @return ResponseCtx or null if any error
-	 */
-	public static Response createResponse(String rootDirectory, String versionDirectory, String responseFilename)
-	{
-		Document doc = null;
-		/**
-		 * Get absolute path/URL to request file in a portable way, using current class loader. As per javadoc, the name of
-		 * the resource passed to ClassLoader.getResource() is a '/'-separated path name that
-		 * identifies the resource. So let's build it. Note: do not use File.separator as path
-		 * separator, as it will be turned into backslash "\\" on Windows, and will be
-		 * URL-encoded (%5c) by the getResource() method (not considered path separator by this
-		 * method), and file will not be found as a result.
-		 */
-		String responseFileResourceName = rootDirectory + "/" + versionDirectory + "/" + TestConstants.RESPONSE_DIRECTORY.value() + "/"
-				+ responseFilename;
-		URL responseFileURL = Thread.currentThread().getContextClassLoader().getResource(responseFileResourceName);
-		try
-		{
-			LOGGER.debug("Response file to read: {}", responseFileURL);
-			DocumentBuilderFactory factory = DocumentBuilderFactory.newInstance();
-			factory.setIgnoringComments(true);
-			factory.setNamespaceAware(true);
-			factory.setValidating(false);
-			DocumentBuilder db = factory.newDocumentBuilder();
-			doc = db.parse(responseFileURL.toString());
-		} catch (Exception e)
-		{
-			LOGGER.error("Error while reading expected response from file ", e);
-		}
-
-		return marshallResponseType(doc);
-	}
-
-	private static Request marshallRequestType(Node root)
-	{
-		Request request = null;
-		try
-		{
-			Unmarshaller u = PdpModelHandler.XACML_3_0_JAXB_CONTEXT.createUnmarshaller();
-			JAXBElement<Request> jaxbElt = u.unmarshal(root, Request.class);
-			request = jaxbElt.getValue();
-		} catch (Exception e)
-		{
-			LOGGER.error("Error unmarshalling Request", e);
-		}
-
-		return request;
-	}
-
-	private static Response marshallResponseType(Node root)
-	{
-		Response allOf = null;
-		try
-		{
-			Unmarshaller u = PdpModelHandler.XACML_3_0_JAXB_CONTEXT.createUnmarshaller();
-			allOf = (Response) u.unmarshal(root);
-		} catch (Exception e)
-		{
-			LOGGER.error("Error unmarshalling Response", e);
-		}
-
-		return allOf;
-	}
-
-	public static String printRequest(Request request)
-	{
-		StringWriter writer = new StringWriter();
-		try
-		{
-			Marshaller u = PdpModelHandler.XACML_3_0_JAXB_CONTEXT.createMarshaller();
-			u.marshal(request, writer);
-		} catch (Exception e)
-		{
-			LOGGER.error("Error marshalling Request", e);
-		}
-
-		return writer.toString();
-	}
-
-	public static String printResponse(Response response)
-	{
-		StringWriter writer = new StringWriter();
-		try
-		{
-			Marshaller u = PdpModelHandler.XACML_3_0_JAXB_CONTEXT.createMarshaller();
-			u.marshal(response, writer);
-		} catch (Exception e)
-		{
-			LOGGER.error("Error marshalling Response", e);
-		}
-
-		return writer.toString();
-	}
-
-	public static boolean match(ResponseCtx response, Response expectedResponse)
-	{
-
-		boolean finalResult = false;
-
-		Response xacmlResponse = new Response();
-		Iterator<oasis.names.tc.xacml._3_0.core.schema.wd_17.Result> myIt = response.getResults().iterator();
-
-		while (myIt.hasNext())
-		{
-			Result result = (Result) myIt.next();
-			oasis.names.tc.xacml._3_0.core.schema.wd_17.Result resultType = result;
-			xacmlResponse.getResults().add(resultType);
-		}
-
-		finalResult = matchResult(xacmlResponse.getResults(), expectedResponse.getResults());
-		if (finalResult)
-		{
-			int i = 0;
-			for (oasis.names.tc.xacml._3_0.core.schema.wd_17.Result result : xacmlResponse.getResults())
-			{
-				finalResult = matchObligations(result.getObligations(), expectedResponse.getResults().get(i).getObligations());
-			}
-		} else
-		{
-			// Obligation comparison failed
-			LOGGER.error("Result comparaison failed");
-			return finalResult;
-		}
-		if (finalResult)
-		{
-			int i = 0;
-			for (oasis.names.tc.xacml._3_0.core.schema.wd_17.Result result : xacmlResponse.getResults())
-			{
-				finalResult = matchAdvices(result.getAssociatedAdvice(), expectedResponse.getResults().get(i).getAssociatedAdvice());
-			}
-		} else
-		{
-			// Advice comparison failed
-			LOGGER.error("Obligations comparaison failed");
-			return finalResult;
-		}
-
-		if (!finalResult)
-		{
-			// Advice comparison failed
-			LOGGER.error("Advice comparaison failed");
-			return finalResult;
-		}
-
-		// Everything gone right
-		return finalResult;
-	}
-
-	private static boolean matchResult(List<oasis.names.tc.xacml._3_0.core.schema.wd_17.Result> currentResult,
-			List<oasis.names.tc.xacml._3_0.core.schema.wd_17.Result> expectedResult)
-	{
-		boolean resultCompare = false;
-		// Compare the number of results
-		LOGGER.debug("Begining result number comparison");
-		if (currentResult.size() != expectedResult.size())
-		{
-			LOGGER.error("Number of result differ from expected");
-			LOGGER.error("Current: " + currentResult.size());
-			LOGGER.error("Expected: " + expectedResult.size());
-			resultCompare = false;
-		} else
-		{
-			resultCompare = true;
-		}
-		if (resultCompare)
-		{
-			LOGGER.debug("Result number comparaison OK");
-			int i = 0;
-			LOGGER.debug("Begining result decision comparaison");
-			for (oasis.names.tc.xacml._3_0.core.schema.wd_17.Result result : currentResult)
-			{
-				// Compare the decision
-				resultCompare = result.getDecision().equals(expectedResult.get(i).getDecision());
-				if (!resultCompare)
-				{
-					LOGGER.error("Result " + i + " differ from expected.");
-					LOGGER.error("Current: " + result.getDecision().value());
-					LOGGER.error("Expected: " + expectedResult.get(i).getDecision().value());
-				}
-			}
-			LOGGER.debug("Result decision comparaison OK");
-		}
-
-		return resultCompare;
-	}
-
-	private static boolean matchObligations(Obligations obligationsType, Obligations obligationsType2)
-	{
-		boolean returnData = true;
-
-		if (obligationsType != null && obligationsType2 != null)
-		{
-			if (!obligationsType.equals(obligationsType2))
-			{
-				returnData = false;
-			}
-		}
-
-		return returnData;
-	}
-
-	private static boolean matchAdvices(AssociatedAdvice associatedAdvice, AssociatedAdvice associatedAdvice2)
-	{
-		boolean returnData = true;
-		if (associatedAdvice != null && associatedAdvice2 != null)
-		{
-			if (!associatedAdvice.equals(associatedAdvice2))
-			{
-				returnData = false;
-			}
-		}
-
-		return returnData;
-	}
-
-	/**
-	 * Returns a new PDP instance with new XACML policies
-	 * @param rootDir test root directory name
-	 * @param versionDir XACML version directory name
-	 * 
-	 * @param policyfilenames
-	 *            Set of XACML policy file names
-	 * @return a PDP instance
-	 */
-	public static PDP getPDPNewInstance(String rootDir, String versionDir, Set<String> policyfilenames) {
-		Properties properties = new Properties();		
-//		ConfigurationStore testConfigurationStore = null;
-		try {
-			properties.load(new FileInputStream(new File("src/test/resources", "authzforce.test.properties")));
-			
-<<<<<<< HEAD
-			testConfigurationStore = new ConfigurationStore(configFile, null, null);
-		} catch (FileNotFoundException e) {
-			e.printStackTrace();
-		} catch (IOException e) {
-			e.printStackTrace();
-		} catch (ParsingException e) {
-			e.printStackTrace();
-=======
-//			File configFile = new File(properties.getProperty("configFile"));
-			
-//			testConfigurationStore = new ConfigurationStore(configFile, null, null);
-		} catch (/*ParsingException |*/ IOException e) {
-			throw new RuntimeException(e);
->>>>>>> 087eb495
-		}
-		
-		//PropertyConfigurator.configure(properties.getProperty("logProperties"));
-		final String confLocation = properties.getProperty("configFile");
-		final PdpConfigurationManager testConfMgr;
-		try
-		{
-			
-			testConfMgr = new PdpConfigurationManager(confLocation);
-		} catch (IOException e)
-		{
-			throw new RuntimeException("Error parsing PDP configuration from location: " + confLocation, e);
-		} catch (JAXBException e)
-		{
-			throw new RuntimeException("Error parsing PDP configuration from location: " + confLocation, e);
-		}
-		
-
-		PolicyFinder policyFinder = new PolicyFinder();
-		List<String> policyLocations = new ArrayList<>();
-
-		for (String policyfilename : policyfilenames) {
-			/**
-			 * Get absolute path/URL to policy file in a portable way, using current class loader. As per javadoc, the name of
-			 * the resource passed to ClassLoader.getResource() is a '/'-separated path name that
-			 * identifies the resource. So let's build it. Note: do not use File.separator as path
-			 * separator, as it will be turned into backslash "\\" on Windows, and will be
-			 * URL-encoded (%5c) by the getResource() method (not considered path separator by this
-			 * method), and file will not be found as a result.
-			 */
-			String policyFileResourceName = rootDir + "/" + versionDir + "/" + TestConstants.POLICY_DIRECTORY.value() + "/"
-					+ policyfilename;
-			URL policyFileURL = Thread.currentThread().getContextClassLoader().getResource(policyFileResourceName);
-			// Use getPath() to remove the file: prefix, because used later as input to FileInputStream(...) in FilePolicyModule
-			policyLocations.add(policyFileURL.getPath());
-		}
-
-		StaticPolicyFinderModule testPolicyFinderModule = new StaticPolicyFinderModule(
-				policyLocations);
-		List<PolicyFinderModule<?>> policyModules = new ArrayList<>();
-		policyModules.add(testPolicyFinderModule);
-		policyFinder.setModules(policyModules);
-
-		PDP authzforce = PDP.getInstance();
-		PDPConfig pdpConfig = authzforce.getPDPConfig();
-		pdpConfig = new PDPConfig(testConfMgr.getDefaultPDPConfig().getAttributeFinder(), policyFinder,
-				testConfMgr.getDefaultPDPConfig().getResourceFinder(), null);		
-
-		return new PDP(pdpConfig);
-	}
-	
-	public static EvaluationCtx createContext(Request request) {
-		BasicEvaluationCtx evaluationCtx = null;
-		try {
-			evaluationCtx = new BasicEvaluationCtx(request);
-		} catch (NumberFormatException | ParsingException
-				| UnknownIdentifierException e) {
-			// TODO Auto-generated catch block
-			e.printStackTrace();
-		}
-		
-		return evaluationCtx;
-	}
-}+package com.thalesgroup.authzforce.pdp.core.test.utils;
+
+import java.io.File;
+import java.io.FileInputStream;
+import java.io.IOException;
+import java.io.StringWriter;
+import java.net.URL;
+import java.util.ArrayList;
+import java.util.Iterator;
+import java.util.List;
+import java.util.Properties;
+import java.util.Set;
+
+import javax.xml.bind.JAXBElement;
+import javax.xml.bind.JAXBException;
+import javax.xml.bind.Marshaller;
+import javax.xml.bind.Unmarshaller;
+import javax.xml.parsers.DocumentBuilder;
+import javax.xml.parsers.DocumentBuilderFactory;
+
+import oasis.names.tc.xacml._3_0.core.schema.wd_17.AssociatedAdvice;
+import oasis.names.tc.xacml._3_0.core.schema.wd_17.Obligations;
+import oasis.names.tc.xacml._3_0.core.schema.wd_17.Request;
+import oasis.names.tc.xacml._3_0.core.schema.wd_17.Response;
+
+import org.apache.log4j.PropertyConfigurator;
+import org.slf4j.Logger;
+import org.slf4j.LoggerFactory;
+import org.w3c.dom.Document;
+import org.w3c.dom.Node;
+
+import com.sun.xacml.BasicEvaluationCtx;
+import com.sun.xacml.EvaluationCtx;
+import com.sun.xacml.PDP;
+import com.sun.xacml.PDPConfig;
+import com.sun.xacml.ParsingException;
+import com.sun.xacml.UnknownIdentifierException;
+import com.sun.xacml.ctx.ResponseCtx;
+import com.sun.xacml.ctx.Result;
+import com.sun.xacml.finder.PolicyFinder;
+import com.sun.xacml.finder.PolicyFinderModule;
+import com.sun.xacml.support.finder.StaticPolicyFinderModule;
+import com.thalesgroup.authzforce.core.PdpConfigurationManager;
+import com.thalesgroup.authzforce.core.PdpModelHandler;
+
+public class TestUtils
+{
+
+	/**
+	 * the logger we'll use for all messages
+	 */
+	private static final Logger LOGGER = LoggerFactory.getLogger(TestUtils.class);
+
+	/**
+	 * This creates the XACML request from a file
+	 * 
+	 * @param rootDirectory
+	 *            root directory of the request files
+	 * @param versionDirectory
+	 *            version directory of the request files
+	 * @param requestFilename
+	 *            request file name
+	 * @return String or null if any error
+	 */
+	public static Request createRequest(String rootDirectory, String versionDirectory, String requestFilename)
+	{
+
+		Document doc = null;
+		/**
+		 * Get absolute path/URL to request file in a portable way, using current class loader. As per javadoc, the name of
+		 * the resource passed to ClassLoader.getResource() is a '/'-separated path name that
+		 * identifies the resource. So let's build it. Note: do not use File.separator as path
+		 * separator, as it will be turned into backslash "\\" on Windows, and will be
+		 * URL-encoded (%5c) by the getResource() method (not considered path separator by this
+		 * method), and file will not be found as a result.
+		 */
+		String requestFileResourceName = rootDirectory + "/" + versionDirectory + "/" + TestConstants.REQUEST_DIRECTORY.value() + "/"
+				+ requestFilename;
+		URL requestFileURL = Thread.currentThread().getContextClassLoader().getResource(requestFileResourceName);
+		try
+		{
+			LOGGER.debug("Request file to read: {}", requestFileURL);
+			DocumentBuilderFactory factory = DocumentBuilderFactory.newInstance();
+			factory.setIgnoringComments(true);
+			factory.setNamespaceAware(true);
+			DocumentBuilder db = factory.newDocumentBuilder();
+			doc = db.parse(requestFileURL.toString());
+		} catch (Exception e)
+		{
+			LOGGER.error("Error while reading expected request from file ", e);
+		}
+		return marshallRequestType(doc);
+	}
+
+	/**
+	 * This creates the expected XACML response from a file
+	 * 
+	 * @param rootDirectory
+	 *            root directory of the response files
+	 * @param versionDirectory
+	 *            version directory of the response files
+	 * @param responseFilename
+	 *            response file name
+	 * @return ResponseCtx or null if any error
+	 */
+	public static Response createResponse(String rootDirectory, String versionDirectory, String responseFilename)
+	{
+		Document doc = null;
+		/**
+		 * Get absolute path/URL to request file in a portable way, using current class loader. As per javadoc, the name of
+		 * the resource passed to ClassLoader.getResource() is a '/'-separated path name that
+		 * identifies the resource. So let's build it. Note: do not use File.separator as path
+		 * separator, as it will be turned into backslash "\\" on Windows, and will be
+		 * URL-encoded (%5c) by the getResource() method (not considered path separator by this
+		 * method), and file will not be found as a result.
+		 */
+		String responseFileResourceName = rootDirectory + "/" + versionDirectory + "/" + TestConstants.RESPONSE_DIRECTORY.value() + "/"
+				+ responseFilename;
+		URL responseFileURL = Thread.currentThread().getContextClassLoader().getResource(responseFileResourceName);
+		try
+		{
+			LOGGER.debug("Response file to read: {}", responseFileURL);
+			DocumentBuilderFactory factory = DocumentBuilderFactory.newInstance();
+			factory.setIgnoringComments(true);
+			factory.setNamespaceAware(true);
+			factory.setValidating(false);
+			DocumentBuilder db = factory.newDocumentBuilder();
+			doc = db.parse(responseFileURL.toString());
+		} catch (Exception e)
+		{
+			LOGGER.error("Error while reading expected response from file ", e);
+		}
+
+		return marshallResponseType(doc);
+	}
+
+	private static Request marshallRequestType(Node root)
+	{
+		Request request = null;
+		try
+		{
+			Unmarshaller u = PdpModelHandler.XACML_3_0_JAXB_CONTEXT.createUnmarshaller();
+			JAXBElement<Request> jaxbElt = u.unmarshal(root, Request.class);
+			request = jaxbElt.getValue();
+		} catch (Exception e)
+		{
+			LOGGER.error("Error unmarshalling Request", e);
+		}
+
+		return request;
+	}
+
+	private static Response marshallResponseType(Node root)
+	{
+		Response allOf = null;
+		try
+		{
+			Unmarshaller u = PdpModelHandler.XACML_3_0_JAXB_CONTEXT.createUnmarshaller();
+			allOf = (Response) u.unmarshal(root);
+		} catch (Exception e)
+		{
+			LOGGER.error("Error unmarshalling Response", e);
+		}
+
+		return allOf;
+	}
+
+	public static String printRequest(Request request)
+	{
+		StringWriter writer = new StringWriter();
+		try
+		{
+			Marshaller u = PdpModelHandler.XACML_3_0_JAXB_CONTEXT.createMarshaller();
+			u.marshal(request, writer);
+		} catch (Exception e)
+		{
+			LOGGER.error("Error marshalling Request", e);
+		}
+
+		return writer.toString();
+	}
+
+	public static String printResponse(Response response)
+	{
+		StringWriter writer = new StringWriter();
+		try
+		{
+			Marshaller u = PdpModelHandler.XACML_3_0_JAXB_CONTEXT.createMarshaller();
+			u.marshal(response, writer);
+		} catch (Exception e)
+		{
+			LOGGER.error("Error marshalling Response", e);
+		}
+
+		return writer.toString();
+	}
+
+	public static boolean match(ResponseCtx response, Response expectedResponse)
+	{
+
+		boolean finalResult = false;
+
+		Response xacmlResponse = new Response();
+		Iterator<oasis.names.tc.xacml._3_0.core.schema.wd_17.Result> myIt = response.getResults().iterator();
+
+		while (myIt.hasNext())
+		{
+			Result result = (Result) myIt.next();
+			oasis.names.tc.xacml._3_0.core.schema.wd_17.Result resultType = result;
+			xacmlResponse.getResults().add(resultType);
+		}
+
+		finalResult = matchResult(xacmlResponse.getResults(), expectedResponse.getResults());
+		if (finalResult)
+		{
+			int i = 0;
+			for (oasis.names.tc.xacml._3_0.core.schema.wd_17.Result result : xacmlResponse.getResults())
+			{
+				finalResult = matchObligations(result.getObligations(), expectedResponse.getResults().get(i).getObligations());
+			}
+		} else
+		{
+			// Obligation comparison failed
+			LOGGER.error("Result comparaison failed");
+			return finalResult;
+		}
+		if (finalResult)
+		{
+			int i = 0;
+			for (oasis.names.tc.xacml._3_0.core.schema.wd_17.Result result : xacmlResponse.getResults())
+			{
+				finalResult = matchAdvices(result.getAssociatedAdvice(), expectedResponse.getResults().get(i).getAssociatedAdvice());
+			}
+		} else
+		{
+			// Advice comparison failed
+			LOGGER.error("Obligations comparaison failed");
+			return finalResult;
+		}
+
+		if (!finalResult)
+		{
+			// Advice comparison failed
+			LOGGER.error("Advice comparaison failed");
+			return finalResult;
+		}
+
+		// Everything gone right
+		return finalResult;
+	}
+
+	private static boolean matchResult(List<oasis.names.tc.xacml._3_0.core.schema.wd_17.Result> currentResult,
+			List<oasis.names.tc.xacml._3_0.core.schema.wd_17.Result> expectedResult)
+	{
+		boolean resultCompare = false;
+		// Compare the number of results
+		LOGGER.debug("Begining result number comparison");
+		if (currentResult.size() != expectedResult.size())
+		{
+			LOGGER.error("Number of result differ from expected");
+			LOGGER.error("Current: " + currentResult.size());
+			LOGGER.error("Expected: " + expectedResult.size());
+			resultCompare = false;
+		} else
+		{
+			resultCompare = true;
+		}
+		if (resultCompare)
+		{
+			LOGGER.debug("Result number comparaison OK");
+			int i = 0;
+			LOGGER.debug("Begining result decision comparaison");
+			for (oasis.names.tc.xacml._3_0.core.schema.wd_17.Result result : currentResult)
+			{
+				// Compare the decision
+				resultCompare = result.getDecision().equals(expectedResult.get(i).getDecision());
+				if (!resultCompare)
+				{
+					LOGGER.error("Result " + i + " differ from expected.");
+					LOGGER.error("Current: " + result.getDecision().value());
+					LOGGER.error("Expected: " + expectedResult.get(i).getDecision().value());
+				}
+			}
+			LOGGER.debug("Result decision comparaison OK");
+		}
+
+		return resultCompare;
+	}
+
+	private static boolean matchObligations(Obligations obligationsType, Obligations obligationsType2)
+	{
+		boolean returnData = true;
+
+		if (obligationsType != null && obligationsType2 != null)
+		{
+			if (!obligationsType.equals(obligationsType2))
+			{
+				returnData = false;
+			}
+		}
+
+		return returnData;
+	}
+
+	private static boolean matchAdvices(AssociatedAdvice associatedAdvice, AssociatedAdvice associatedAdvice2)
+	{
+		boolean returnData = true;
+		if (associatedAdvice != null && associatedAdvice2 != null)
+		{
+			if (!associatedAdvice.equals(associatedAdvice2))
+			{
+				returnData = false;
+			}
+		}
+
+		return returnData;
+	}
+
+	/**
+	 * Returns a new PDP instance with new XACML policies
+	 * @param rootDir test root directory name
+	 * @param versionDir XACML version directory name
+	 * 
+	 * @param policyfilenames
+	 *            Set of XACML policy file names
+	 * @return a PDP instance
+	 */
+	public static PDP getPDPNewInstance(String rootDir, String versionDir, Set<String> policyfilenames) {
+		Properties properties = new Properties();		
+//		ConfigurationStore testConfigurationStore = null;
+		try {
+			properties.load(new FileInputStream(new File("src/test/resources", "authzforce.test.properties")));
+			
+//			File configFile = new File(properties.getProperty("configFile"));
+			
+//			testConfigurationStore = new ConfigurationStore(configFile, null, null);
+		} catch (/*ParsingException |*/ IOException e) {
+			throw new RuntimeException(e);
+		}
+		
+		//PropertyConfigurator.configure(properties.getProperty("logProperties"));
+		final String confLocation = properties.getProperty("configFile");
+		final PdpConfigurationManager testConfMgr;
+		try
+		{
+			
+			testConfMgr = new PdpConfigurationManager(confLocation);
+		} catch (IOException e)
+		{
+			throw new RuntimeException("Error parsing PDP configuration from location: " + confLocation, e);
+		} catch (JAXBException e)
+		{
+			throw new RuntimeException("Error parsing PDP configuration from location: " + confLocation, e);
+		}
+		
+
+		PolicyFinder policyFinder = new PolicyFinder();
+		List<String> policyLocations = new ArrayList<>();
+
+		for (String policyfilename : policyfilenames) {
+			/**
+			 * Get absolute path/URL to policy file in a portable way, using current class loader. As per javadoc, the name of
+			 * the resource passed to ClassLoader.getResource() is a '/'-separated path name that
+			 * identifies the resource. So let's build it. Note: do not use File.separator as path
+			 * separator, as it will be turned into backslash "\\" on Windows, and will be
+			 * URL-encoded (%5c) by the getResource() method (not considered path separator by this
+			 * method), and file will not be found as a result.
+			 */
+			String policyFileResourceName = rootDir + "/" + versionDir + "/" + TestConstants.POLICY_DIRECTORY.value() + "/"
+					+ policyfilename;
+			URL policyFileURL = Thread.currentThread().getContextClassLoader().getResource(policyFileResourceName);
+			// Use getPath() to remove the file: prefix, because used later as input to FileInputStream(...) in FilePolicyModule
+			policyLocations.add(policyFileURL.getPath());
+		}
+
+		StaticPolicyFinderModule testPolicyFinderModule = new StaticPolicyFinderModule(
+				policyLocations);
+		List<PolicyFinderModule<?>> policyModules = new ArrayList<>();
+		policyModules.add(testPolicyFinderModule);
+		policyFinder.setModules(policyModules);
+
+		PDP authzforce = PDP.getInstance();
+		PDPConfig pdpConfig = authzforce.getPDPConfig();
+		pdpConfig = new PDPConfig(testConfMgr.getDefaultPDPConfig().getAttributeFinder(), policyFinder,
+				testConfMgr.getDefaultPDPConfig().getResourceFinder(), null);		
+
+		return new PDP(pdpConfig);
+	}
+	
+	public static EvaluationCtx createContext(Request request) {
+		BasicEvaluationCtx evaluationCtx = null;
+		try {
+			evaluationCtx = new BasicEvaluationCtx(request);
+		} catch (NumberFormatException | ParsingException
+				| UnknownIdentifierException e) {
+			// TODO Auto-generated catch block
+			e.printStackTrace();
+		}
+		
+		return evaluationCtx;
+	}
+}