--- conflicted
+++ resolved
@@ -40,7 +40,6 @@
 import org.ow2.authzforce.core.pdp.api.io.PdpEngineInoutAdapter;
 import org.ow2.authzforce.core.pdp.impl.PdpEngineConfiguration;
 import org.ow2.authzforce.core.pdp.io.xacml.json.BaseXacmlJsonResultPostprocessor;
-import org.ow2.authzforce.core.pdp.io.xacml.json.MultipleDecisionXacmlJsonRequestPreprocessor;
 import org.ow2.authzforce.core.pdp.io.xacml.json.SingleDecisionXacmlJsonRequestPreprocessor;
 import org.ow2.authzforce.core.pdp.testutil.TestUtils;
 import org.ow2.authzforce.xacml.json.model.LimitsCheckingJSONObject;
@@ -168,16 +167,6 @@
 		return testParams;
 	}
 
-	/**
-	 * Multiple Decision Profile support activation status
-	 */
-	private boolean isMdpEnabled = false;
-
-	protected void setMdpEnabled(final boolean isEnabled)
-	{
-		this.isMdpEnabled = isEnabled;
-	}
-
 	@Test(dataProvider = "getTestDirectories")
 	public void test(final Path testDirectoryPath) throws Exception
 	{
@@ -222,19 +211,11 @@
 		 * So far we assume the PDP engine configuration files are valid, because for the moment we only test Request/Response in JSON Profile since JSON Profile only applies to these elements (not to
 		 * policies) at the moment. If some day, JSON Profile addresses policy format too, then we should do like in ConformanceV3fromV2 class from pdp-testutils package (policy syntax validation).
 		 */
-<<<<<<< HEAD
-		final PdpEngineConfiguration pdpEngineConf = TestUtils.newPdpEngineConfiguration(rootPolicyFile.toUri().toURL().toString(),
-		        Files.exists(refPoliciesDir) ? refPoliciesDir.toUri().toURL().toString() : null, ENABLE_XPATH,
-		        Files.exists(attributeProviderConfFile) ? attributeProviderConfFile.toUri().toURL().toString() : null,
-		        this.isMdpEnabled ? MultipleDecisionXacmlJsonRequestPreprocessor.LaxVariantFactory.ID : SingleDecisionXacmlJsonRequestPreprocessor.LaxVariantFactory.ID,
-		        BaseXacmlJsonResultPostprocessor.DefaultFactory.ID);
-=======
 		final PdpEngineConfiguration pdpEngineConf = Files.exists(policiesDir)
 		        ? TestUtils.newPdpEngineConfiguration(TestUtils.getPolicyRef(rootPolicyFile), policiesDir, ENABLE_XPATH, optAttProviderConfFile, null, null)
 		        : TestUtils.newPdpEngineConfiguration(rootPolicyFile, ENABLE_XPATH, optAttProviderConfFile, SingleDecisionXacmlJsonRequestPreprocessor.LaxVariantFactory.ID,
 		                BaseXacmlJsonResultPostprocessor.DefaultFactory.ID);
 
->>>>>>> aa856904
 		try (final PdpEngineInoutAdapter<JSONObject, JSONObject> pdp = PdpEngineXacmlJsonAdapters.newXacmlJsonInoutAdapter(pdpEngineConf))
 		{
 			// this is an evaluation test with request/response (not a policy syntax check)
