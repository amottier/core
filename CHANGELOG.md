<<<<<<< HEAD
# Change log
All notable changes to this project are documented in this file following the [Keep a CHANGELOG](http://keepachangelog.com) conventions. 

## Issue references
- Issues reported on [GitHub](https://github.com/authzforce/core/issues) are referenced in the form of `[GH-N]`, where N is the issue number. 
- Issues reported on [OW2's GitLab](https://gitlab.ow2.org/authzforce/core/issues) are referenced in the form of `[GL-N]`, where N is the issue number.


## 15.1.0
### Changed
- Dependency authzforce-ce-core-pdp-api version changed to 16.2.0: removes class overlap at runtime between dependency `javax.mail:javax.mail-api` of `authzforce-ce-core-pdp-api` and `com.sun.mail:javax.mail` that this project depends on  


## 15.0.0 
**XML namespaces in PDP configuration files must be updated according to [migration guide](MIGRATION.md).**

### Changed
- Upgraded authzforce-ce-core-pdp-api to v16.1.0 (`PolicyProvider` interface defines new method (with default implementation): `getCandidateRootPolicy()`)
- [GH-43]: PDP configuration has been simplified: 'rootPolicyRef' made optional (if undefined, the PDP gets the root policy via the PolicyProvider's new method `getCandidateRootPolicy()` as aforementioned.)
- PDP configuration XSD versioning has been simplified: 
	- Simplified namespace (removed minor version) to `http://authzforce.github.io/core/xmlns/pdp/7` 
	- Schema version set to `7.1` (removed patch version).


## 14.0.1
### Fixed
- [GH-42]: Incorrectly formed JSON responses when StatusCode is other than "ok"
- CLI option `--pretty-print` (had no effect on XML)
- Security vulnerability in `pdp-testutils` module's dependency `jackson-databind`: upgraded to v2.9.10.1.


## 14.0.0
### Changed
- [GH-28]: simplified the PolicyProvider model, i.e. changed the following:
  - **PDP configuration format** (XML Schema 'pdp.xsd') v7.0.0 (more info in [migration guide](MIGRATION.md) )
	- Replaced 'refPolicyProvider' and 'rootPolicyProvider' XML elements with 'policyProvider' and 'rootPolicyRef'.
	- StaticRootPolicyProvider and StaticRefPolicyProvider XML types replaced by one StaticPolicyProvider type.
  - **PolicyProvider extension API** (interfaces): 
    - Upgraded core-pdp-api dependency version: 16.0.0 (more info in [core-pdp-api's changelog](https://github.com/authzforce/core-pdp-api/blob/develop/CHANGELOG.md#1600) ):
      - Replaced CloseableRefPolicyProvider and BaseStaticRefPolicyProvider classes with CloseablePolicyProvider and BaseStaticPolicyProvider
- pdp-testutils module's dependency 'jackson-databind' upgraded to v2.9.10 (CVE fix)

### Fixed
- CVE-2019-14439

### Added
- Support for **Multiple Decision Profile when used with XACML/JSON Profile** (JSON input)


## 13.3.1
### Fixed
- CVE affecting Spring v4.3.18: upgraded dependencies to depend on
4.3.20:
	- upgraded authzforce-ce-parent: 7.5.1
	- authzforce-ce-xacml-json-model: 2.1.1
- CVE-2018-1000873 on Jackson (Jongo dependency): upgraded:
	- jackson-databind: 2.9.8


## 13.3.0
### Changed
- Maven parent project version: 7.5.0
- Maven dependencies:
  - authzforce-ce-core-pdp-api: 15.3.0
  	  - Guava: 24.1.1-jre
  	  - jaxb2-basics: 1.11.1
  	  - mailapi replaced with javax.mail-api: 1.6.0
  - Spring: 4.3.18 (fixes CVE)
  - authzforce-ce-xacml-json-model: 2.1.0
- Copyright company name

### Added
- Dependency: javax.mail 1.6.0 (mail-api implementation for XACML RFC822Name support)
- Feature: 
	- EnvironmentProperties#replacePlaceholders() method now supports system properties and environment variables; and a default value (separated from the property name by '!') if the property is undefined. Therefore, PDP extensions such as Attribute and Policy Providers can accept placeholders for system properties and environment variables in their string configuration parameters (as part of PDP configuration) and perform placeholder replacements with their factory method's input EnvironmentProperties.
	- In particular, 'policyLocation' elements in PDP's Policy Providers configuration now supports (not only PARENT_DIR property but also) system
properties and environment variables (enclosed between '${...}') with default value if property/variable undefined.


## 13.2.0
### Changed
- Maven dependency versions:
  - `authzforce-ce-core-pdp-api`: 15.2.0 (change in `ExpressionFactory` interface: new method `getVariableExpression(variableId)`)
- Policy / `VariableDefinition` evaluation: a XACML Variable expressions is now evaluated and the Variable assigned in the EvaluationContext where the `VariableDefinition` is defined (as opposed to previous behavior which consisted in lazy evaluation, ie only when used in a corresponding `VariableReference`), making the Variable's value available not only to `VariableReference` but also PDP extensions such as Attribute Providers, even if no corresponding `VariableReference` occurs in the policy)
- `Time-in-range` function optimized (removed useless code)
- `GenericAttributeProviderBasedAttributeDesignatorExpression` class moved to dependency authzforce-ce-core-pdp-api


## 13.1.0
### Changed
- Maven parent project version: 7.3.0
- Maven dependencies:
  - authzforce-ce-core-pdp-api: 15.1.0
  - Spring: 4.3.14.RELEASE
  - logback-classic: 1.2.3
  - authzforce-ce-xacml-json-model: 2.0.0
   
### Fixed
- [GH-13]: changed pdp-testutils module's dependencies: 
  - mongo-java-driver: 2.14.12 -> 3.5.0
  - jongo: 1.3.0 -> 1.4.0

### Added
- PDP configuration schema (`pdp.xsd`) / StaticRefPolicyProvider XML type: 
  - Added support for recursive directory searching of policies, e.g. pattern '.../*/*.xml' for searching on two directory levels
  - Added option to ignore old versions (keep only the latest) when multiple versions of same policy ID found: `ignoreOldVersions=true`


## 13.0.0 
### Changed
- authzforce-ce-core-pdp-api version: 15.0.0. [More info](https://github.com/authzforce/core-pdp-api/blob/develop/CHANGELOG.md#1500).

### Fixed
- pdp-testutils module depends on jongo version which depends on jackson-databind version < 2.9.5 affected by CVE-2018-7489. Fix: upgrade to 2.9.5.
- NPE in `CoreRootPolicyProvider#getInstance(...)` with null `environmentProperties` arg
- `BasePdpEngine#evaluate(IndividualDecisionRequest)` not using enabled decision cache


## 12.0.0
### Changed
- Dependency authzforce-ce-core-pdp-api: version 13.0.0 -> 14.0.0; changes APIs for PDP AttributeProvider and DecisionCache extensions:
	- Interface method DecisionCache.Factory#getInstance(...): added EnvironmentProperties parameter to allow passing environment properties to DecisionCache implementations
	- Interface method AttributeProvider#get(...): replaced parameter type BagDatatype with Datatype to simplify AttributeProviders' code

### Added
- Base implementations of a few interfaces to help implementing unit tests for PDP extensions:
	- BasePrimaryPolicyMetadata, implements PrimaryPolicyMetadata
	- IndividualDecisionRequestContext, implements EvaluationContext


## 11.0.1
### Fixed
- [GL-6]: IllegalArgumentException when applying XACML 'map' function to substring with string bag as first arg
- Dependency of pdp-testutils module - Jongo 1.3.0 - depends on jackson-databind 2.7.3 which is affected by CVE-2018-5968. Fixed by forcing version of jackson-databind to 2.9.4 in file 'pom.xml', until Jongo team fixes the issue (https://github.com/bguerout/jongo/issues/327)


## 11.0.0
### Changed
- Upgraded dependency authzforce-ce-core-pdp-api: 12.1.0 -> 13.0.0

### Added
- [GH-10]: new API feature allowing to create `AttributeValue`s or `AttributeBag`s from raw standard Java types using [default Java-to-XACML-type mappings](../../wiki/Default-Java-XACML-type-mappings) (without specifying the XACML datatype explicitly). This is done by calling `AttributeValueFactoryRegistry#newAttributeValue(Serializable)` (for creating AttributeValue) or `AttributeValueFactoryRegistry#newAttributeBag(Collection)` (for creating AttributeBag) methods, using `StandardAttributeValueFactories.getRegistry(...)` to get the proper `AttributeValueFactoryRegistry` instance to do that.  


## 10.3.0
### Fixed
- [GH-9]: authzforce-ce-core-pdp-cli NullPointerException with filenames specified as relative paths to PDP configuration file and XACML request in arguments 

### Changed
- Parent project version: 7.1.0 -> 7.2.0, making dependency version changes:
  - logback-classic: 1.1.9 -> 1.2.2 (to fix CVE affecting versions < 1.2.0)
  - slf4j: 1.7.22 --> 1.7.25 (to match logback-classic version upgrade above)


## 10.2.0
### Added
- Support for PDP configuration files located inside JARs (`jar` URLs)


## 10.1.0
### Changed
- Parent project version: 7.0.0 -> 7.1.0
- Dependency versions: 
	- authzforce-ce-xacml-json-model: 1.0.0 -> 1.1.0
		- org.everit.json.schema: 1.6.0 -> 1.6.1
		- guava: 21.0 -> 22.0
		- json: 20170516 -> 20171018
	- authzforce-ce-core-pdp-api: 12.0.0 -> 12.1.0
		- guava: 21.0 -> 22.0


## 10.0.0
### Changed
- Parent project version: 6.0.0 -> 7.0.0:
	- Changed managed Spring version: 4.3.6 -> 4.3.12
- Dependency version: core-pdp-api: 11.0.0 ->12.0.0
- Changed PDP configuration XSD: 5.0.0 -> 6.0.0:
	- Replaced attribute `badRequestStatusDetailLevel` with `clientRequestErrorVerbosityLevel`
	- Replaced attributes `requestFilter` and `resultFilter` with element `ioProcChain` of new type `InOutProcChain` defining a pair of request preprocessor (ex-requestFilter) and result postprocessor (ex-resultFilter)
	- Added `maxIntegerValue` attribute allowing to define the expected max integer value to be handled by the PDP engine during evaluation, based on which the engine selects the best Java representation among several (BigInteger, Long, Integer) for memory and CPU usage optimization
- Renamed PDP engine interfaces and base implementations:
	* `(Base|Closeable)AttributeProviderModule` -> `(Base|Closeable)DesignatedAttributeProvider`
	* `(Base)RequestFilter` -> `(Base)DecisionRequestPreprocessor`
	* `DecisionResultFilter` -> `DecisionResultPostprocessor`
	* `CloseablePdp` -> `CloseablePdpEngine`
	* `(Base|Closeable)(Static)RefPolicyProviderModule` -> `(Base|Closeable)(Static)RefPolicyProvider`
	* `RootPolicyProviderModule` -> `RootPolicyProvider`
	* `(Base)DatatypeFactory(Registry)` -> `(Base)AttributeValueFactory(Registry)` (using new `AttributeDatatype` subclass of `Datatype`)
- Core PDP engine made agnostic of decision request/response formats, and extensible through `PdpEngineInoutAdapter` interface, and more specifically `DecisionRequestPreprocessor` and `DecisionResultPostprocessor` interfaces, in order to support new types of input/output (SerDes) formats (native implementations provided for XACML 3.0/XML - core specification - using JAXB API, and XACML/JSON - JSON Profile of XACML 3.0)
- Identifiers of native PDP requestFilter/resultFilter (now requestPreproc/resultPostproc) extensions: 
	- *...:request-filter:...* renamed to *...:request-preproc:xacml-xml:...*
	- *...result-filter:...* renamed to *...:result-postproc:xacml-xml:...*	
- Replaced `JaxbXacmlUtils` utility class with `Xacml3JaxbHelper` (in authzforce-ce-xacml-model dependency)
- Changed naming convention for Java class names with acronym(s) (only first letter should be uppercase), e.g. PolicyPOJO -> PolicyPojo

### Added	
- Module `pdp-io-xacml-json` - XACML JSON Profile implementation: provides PDP extensions for processing (request/result pre/postprocessors) JSON input/output formats defined by JSON Profile of
XACML 3.0, and adapting to the PDP engine API; also provides automatic conversion of OASIS XACML 3.0/XML conformance test to XACML/JSON format (JSON Profile of XACML 3.0) with XSLT.
- Module `pdp-cli`: provides a PDP command-line interface and produces an executable jar allowing to test the PDP engine on the command line
- PDP engine I/O adapter extension mechanism for supporting new input/output formats of decision requests/responses
- `PdpEngineAdapters` utility class to help instantiate PDP engines supporting specific input/output formats
- `PpEngineConfiguration` utility class to help instantiate a PDP engine from a PDP XML configuration file (valid against PDP configuration XSD)


## 9.1.0
### Changed 
- MongoDBRefPolicyProviderModule class: removed useless method already implemented by super class BaseStaticRefPolicyProviderModule.


## 9.0.1
### Fixed
- Latest versions in Changelog 


## 9.0.0
### Changed
- Version of parent project: 6.0.0:
  - The XML schema definition of PDP Decision Cache extensions' base type have been simplified (a few attributes removed).
- Version of dependency authzforce-ce-core-pdp-api: 11.0.0 (API changes):
  - Changed PDPEngine interface methods
  - Changed PDP extensions' interface methods: DecisionResultFilter, RequestFilter, DecisionCache (new EvaluationContext parameter to enable context-dependent caches), RefPolicyProvider (renamed RefPolicyProvider.Utils class to RefPolicyProvider.Helper).
  - Changed EvaluationContext interface methods: 
  		- Use of Bag replaced with AttributeBag class (AttributeBags are Bags with extra metadata such as the source - AttributeSource - of the attribute values: request, PDP, attribute provider extension, etc.
  		- New methods to help PDP extensions to watch for changes to the context with listeners
  - Changed Expression interface methods
  - Changed VersionPatterns class methods to return new PolicyVersionPattern class that helps manipulate XACML VersionMatchTypes
  - Renamed class IndividualDecisionRequest to IndividualXACMLRequest (XACML-specific model of Individual Decision Request)
  - Renamed class IndividualPdpDecisionRequest to PdpDecisionRequest (individual request in XACML-agnostic AuthzForce model)
  - Renamed class AttributeGUID(s) to AttributeFQN(s) (Fully Qualified Name is more appropriate than GUID)
  - Renamed class MutableBag to MutableAttributeBag
  - Aded BaseStaticRefPolicyProviderModule class as convenient base class for implementing static Policy Provider (StaticRefPolicyProviderModule) implementations

### Added
- [PolicyProvider implementation](pdp-testutils/src/main/java/org/ow2/authzforce/core/pdp/testutil/ext/MongoDBRefPolicyProviderModule.java) for testing and documentation purposes, using MongoDB as policy database system and Jongo as client library, with [JUnit test class](pdp-testutils/src/test/java/org/ow2/authzforce/core/pdp/testutil/test/MongoDBRefPolicyProviderModuleTest.java) showing how to use it.


## 8.0.0
### Changed
- Version of parent project: 5.1.0
- Version of dependency authzforce-ce-core-pdp-api: 9.1.0 (API changes)
- License: GPL v3.0 replaced with Apache License v2.0
- Project URL: 'https://tuleap.ow2.org/projects/authzforce' replaced with 'https://authzforce.ow2.org'
- GIT repository URL base: 'https://tuleap.ow2.org/plugins/git/authzforce' replaced with 'https://gitlab.ow2.org/authzforce'
- Project converted to multi-module project with two new modules in order to have properly separated artifact with the test utility classes to be reused in other AuthzForce projects (e.g. `server/webapp` and PDP extensions), therefore two new Maven artifacts:
	- `authzforce-ce-core-pdp-engine` replacing artifact `authzforce-ce-core` (no classifier);
	- `authzforce-ce-core-pdp-testutils` replacing artifact `authzforce-ce-core` with `tests` classifier.


## 7.1.0
### Added
- [JIRA-26] Simplify evaluation of Apply expression with commutative numeric function f (e.g. add and multiply): if multiple arguments are constants A, B..., then: `f(a1,...an, A, b1,...bn, B, c1,...) = f(C, a1,...an, b1,...bn, c1...)` where `C = f(A,B...)` and a1,...an, b1,...bn, c1,... are the other arguments (variables).

### Fixed
- [JIRA-25] - Reopened - NullPointerException when parsing Apply expressions using invalid/unsupported Function ID. This is the final fix addressing higher-order functions. (Initial fix only addressed first-order ones.)
- Artifact `authzforce-ce-core` with `tests` classifier: missing classes.


## 7.0.0
### Changed
- Changed parent version: 4.1.1 -> 5.0.0
- Changed dependency versions:
	- AuthzForce Core PDP API: 8.2.0 -> 9.0.0
	- SLF4J: 1.7.6 -> 1.7.22
	- Spring: 4.3.5 -> 4.3.6
	- Guava: 20.0 -> 21.0
- Renamed `PDPImpl` class to `BasePdpEngine` implements new `PDPEngine` API

### Removed
- Removed/Merged `PdpConfigurationParser` class into new `BasePdpEngine` class (replacing `PDPImpl`)

### Added
- Unit test of CXF authorization interceptor (web service PEP) using AuthForce PDP engine, based on
 @coheiga's [XACML 3.0 Authorization Interceptor test](https://github.com/coheigea/testcases/blob/master/apache/cxf/cxf-sts-xacml/src/test/java/org/apache/coheigea/cxf/sts/xacml/authorization/xacml3/XACML3AuthorizationTest.java)


## 6.1.0
### Changed
- Parent project version: 4.0.0 -> 4.1.1 => Changed dependency versions: 
    - Spring 4.3.4 -> 4.3.5, 
    - Saxon-HE 9.7.0-11 -> 9.7.0-14
- authzforce-ce-core-pdp-api dependency version: 8.0.0 -> 8.2.0

### Fixed
- Security issues reported by Find Security Bugs plugin


## 6.0.0
### Added
- Extension mechanism to switch HashMap/HashSet implementation; default implementation is based on native JRE and Guava.
- Validation of 'n' argument (minimum of *true* arguments) of XACML 'n-of' function if this is constant (must be a positive integer not greater than the number of remaining arguments)
- Validation of second and third arguments of XACML substring function if these are constants (arg1 >= 0 && (arg2 == -1 || arg2 >= arg1))
- Maven plugin owasp-dependency-check to check vulnerabilities in dependencies

### Changed
- Maven parent project version: 3.4.0 -> 4.0.0:
	- [GH-4] **Java version: 1.7 -> 1.8**
	- Guava dependency version: 18.0 -> 20.0
	- Saxon-HE dependency version: 9.6.0-5 -> 9.7.0-11
	- com.sun.mail:javax.mail v1.5.4 changed to com.sun.mail:mailapi v1.5.6
- Dependency authzforce-ce-core-pdp-api 7.1.1 -> 8.0.0
- Behavior of *unordered* rule combining algorithms (deny-overrides, permit-overrides, deny-unless-permit and permit-unless deny), i.e. for which the order of evaluation may be different from the order of declaration: child elements are re-ordered for more efficiency (e.g. Deny rules evaluated first in case of deny-overrides algorithm), therefore the algorithm implementation, the order of evaluation in particular, now differs from ordered-* variants.

### Removed
- Dependency on Koloboke, replaced by extension mechanism mentioned in *Added* section that would allow to switch from the default HashMap/HashSet implementation to Koloboke-based.

### Fixed
- [JIRA-23] Enforcement of RuleId/PolicyId/PolicySetId uniqueness:
	- PolicyId (resp. PolicySetId) should be unique across all policies loaded by PDP so that PolicyIdReferences (resp. PolicySetIdReferences) in Responses' PolicyIdentifierList are absolute references to applicable policies (no ambiguity).
 	- [RuleId should be unique within a policy](https://lists.oasis-open.org/archives/xacml/201310/msg00025.html) -> A rule is globally uniquely identified by the parent PolicyId and the RuleId.
- [JIRA-25] NullPointerException when parsing Apply expressions using invalid/unsupported Function ID. Partial fix addressing only invalid first-order functions. See release 7.0.1 for final fix addressing higher-order functions too.


## 5.0.2
### Changed
- Dependency version: authzforce-core-pdp-api: 7.1.1 (was: 7.1.0)


## 5.0.1
### Fixed
- [JIRA-22] When handling the same XACML Request twice in the same JVM with the root PolicySet using deny-unless-permit algorithm over a Policy returning simple Deny (no status/obligation/advice) and a Policy returning Permit/Deny with obligations/advice, the obligation is duplicated in the final result at the second time this situation occurs. 
- XACML StatusCode XML serialization/marshalling error when Missing Attribute info that is no valid anyURI is returned by PDP in a Indeterminate Result
- Memory management issue: native RootPolicyProvider modules keeping a reference to static refPolicyProvider, even after policies have been resolved statically at initialization time, preventing garbage collection and memory saving.
- Calls to Logger impacted negatively by autoboxing

### Removed
- 'functionSet' element no longer supported in PDP XML configuration schema

### Changed
- PDP XML configuration schema namespace: http://authzforce.github.io/core/xmlns/pdp/5.0 (previous namespace: http://authzforce.github.io/core/xmlns/pdp/3.6). See *Removed* section for non-backward-compatible changes to the schema.
- Parent project version: authzforce-ce-parent: 3.4.0
- Dependency version: authzforce-ce-core-pdp-api: 7.1.0: requires to pass new EnvironmentProperties parameter to AttributeProvider module factories for using global PDP environment properties (such as PDP configuration file's parent directory)
- Interpretation of XACML Request flag ReturnPolicyId=true, considering a policy "applicable" if and only if the decision is not NotApplicable and if it is not a root policy, the same goes for the enclosing policy. See also the discussion on the xacml-comment mailing list: https://lists.oasis-open.org/archives/xacml-comment/201605/msg00004.html

### Added
- New PDP configuration parameter: 'standardEnvAttributeSource' (enum) sets the source for the Standard Current Date/Time Environment Attribute values (current-date, current-time, current-dateTime), possible values: PDP_ONLY, REQUEST_ELSE_PDP, REQUEST_ONLY
- New PDP configuration parameter: 'badRequestStatusDetailLevel': Level of detail in the StatusDetail returned in Indeterminate Results when the XACML Request syntax/content is invalid. Increasing this value usually helps better pinpoint the issue with the Request.
- enum StandardFunction that enumerates all standard XACML function IDs
- enum StandardEnvironmentAttribute that enumerates all XACML standard environment attribute identifiers
- enum StandardCombiningAlgoritm that enumerates all standard XACML combining algorithms

### Deprecated
- Ability to marshall internal classes derived from XACML/JAXB Expressions back to the original JAXB Expression: it may consume a significant amount of extra memory, esp. when a nested PolicySet has deep nested Policy(Set)s, and it forces our internal evaluation classes to duplicate information and override many methods. Also it ties the internal model to the JAXB model which is far from optimal for evaluation purposes. Now we consider no longer the responsibility of the PDP to be able to marshall such XACML instances, but the caller's; in particular the classes ApplyExpression, AttributeDesignatorExpression, AttributeSelectorExpression, AttributeAssigmnentExpressionEvaluator no longer extend JAXB classes.


## 4.0.2
### Fixed
- Issues reported by Codacy (including fixed issues in upgraded dependency core-pdp-api 4.0.2)


## 4.0.0
### Changed
- Native PDP request filter IDs (values of `pdp` configuration element's `requestFilter` attribute):
	- `urn:ow2:authzforce:xacml:request-filter:default-lax` changed to `urn:ow2:authzforce:feature:pdp:request-filter:default-lax`;
	- `urn:ow2:authzforce:xacml:request-filter:default-strict` changed to `urn:ow2:authzforce:feature:pdp:request-filter:default-strict`;
	- `urn:ow2:authzforce:xacml:request-filter:multiple:repeated-attribute-categories-strict` changed to `urn:ow2:authzforce:feature:pdp:request-filter:multiple:repeated-attribute-categories-strict`;
	- `urn:ow2:authzforce:xacml:request-filter:multiple:repeated-attribute-categories-lax` changed to `urn:ow2:authzforce:feature:pdp:request-filter:multiple:repeated-attribute-categories-lax`.

### Fixed
- Maven dependency: authzforce-ce-core-pdp-api upgraded to v4.0.0 fixing license headers 
- Fixed license headers (current year)
- Fixed out-of-date documentation in pdp.xsd on PDP extensions


## 3.9.0 
### Added
- New PdpExtensionLoader method providing the list of available extensions of a given type: datatype, function, combining algorithm, etc.

### Removed
- dnsName-equal and ipAddress-equal functions, which are not to be used because they are not in XACML spec (regexp-match equivalent must be used instead)

### Fixed
- NullPointerException when defining unknown combining algorithm ID in PDP configuration
- PdpExtensionLoader throwing IllegalArgumentException if no extension found of this type, instead of returning an empty list when the extension type is actually valid but no extension found

### Tests
- New tests for custom extensions: result filter (implements CombinedDecision from XACML Multiple Decision Profile), simple datatype (dnsname-value from XACML DLP/NAC Profile), complex datatype (XACML Policy), function (dnsname-value-equal from XACML DLP/NAC Profile), combining algorithm (on-permit-apply-second from XACML Additional Combining Algorithms Profile)


## 3.8.3
### Fixed 
- Removing Javadoc @author tag added automatically by maven Javadoc plugin without us knowing
- PDP schema: removed limits (100) for maxVarRefDepth and maxPolicyRefDepth attributes. Hard arbitrary limits should not be in the XML schema.


## 3.8.2
### Fixed
- Javadoc comments


## 3.8.1
### Fixed
- Removed use of SAXON StandardURIChecker for validating anyURI XACML AttributeValues causing "possible memory leak" errors in Tomcat, as confirmed by: https://sourceforge.net/p/saxon/mailman/message/27043134 and https://sourceforge.net/p/saxon/mailman/saxon-help/thread/4F9E683E.8060001@saxonica.com/. Although XACML 3.0 still refers to XSD 1.0 which has a stricter definition of anyURI than XSD 1.1, the fix consisted to use XSD 1.1 anyURI definition for XACML anyURI AttributeValues. In this definition, anyURI and string datatypes have same value space (refer to XSD 1.1 Datatypes document or SAXON note http://www.saxonica.com/html/documentation9.4/changes/intro93/xsd11-93.html or mailing list: https://sourceforge.net/p/saxon/mailman/saxon-help/thread/4F9E683E.8060001@saxonica.com/) , therefore anyURI-specific validation is removed and anyURI values are accepted like string values by the program. However, this does not affect XML schema validation of Policy/PolicySet/Request documents against OASIS XACML 3.0 schema, where the XSD 1.0 definition of anyURI still applies.


## 3.8.0
### Changed
- PDP XML schema: maxVariableRefDepth and maxPolicyRefDepth attributes made optional (instead of required)

### Added
- PDP XML schema: 'requestFilter' attribute (RequestFilter extension): 
	- Added documentation about natively supported values, with '-lax' suffix meaning that duplicate <Attribute> with same meta-data in the same <Attributes> element of a Request is allowed (in compliance with XACML 3.0 core spec, §7.3.3), and '-strict' suffix meaning that it is not allowed (not strictly compliant with XACML 3.0 Core, section 7.3.3):
		- 'urn:ow2:authzforce:xacml:request-filter:default-lax' and 'urn:ow2:authzforce:xacml:request-filter:default-strict': default requestFilter limited to what is specified in XACML 3.0 Core specification
		- 'urn:ow2:authzforce:xacml:request-filter:multiple:repeated-attribute-categories-lax' and 'urn:ow2:authzforce:xacml:request-filter:multiple:repeated-attribute-categories-strict': implement Multiple Decision Profile, section 2.3 (repeated attribute categories)
	- Added XSD-defined default value for this 'requestFilter' attribute: 'urn:ow2:authzforce:xacml:request-filter:default-lax'
- Support for Extended Indeterminate values (XACML 3.0 Core specification, section 7.10-7.14, appendix C: combining algorithms)
- PdpImpl#getStaticApplicablePolicies() method that provides all the PDP's applicable policies (root and referenced - directly or indirectly - from the root policy) if all are statically resolved. This allows PDP clients to know all the policies (if statically resolved) possibly used by the PDP during the evaluation.


## 3.7.0
### Added
- Root policy provider module based on any policy-by-reference provider (parameter is the root policy reference to be resolved by the policy-by-reference provider)

### Changed
- PDP configuration XSD version -> 3.6.1 (supporting new configuration type for the new ref-based Root policy provider module mentioned in previous section)

### Removed
- Moved/Refactored API classes sufficient for implementing PDP extensions (Datatypes, Functions, Policy/Attribute providers, etc.) to a separate project: authzforce-ce-core-pdp-api

### Fixed
- Broken validation of max policy reference depth


## 3.6.0
### Added
- Support all [XACML 3.0 conformance tests](https://lists.oasis-open.org/archives/xacml-comment/201404/msg00001.html) published by AT&T on XACML mailing list in March 2014, except IIA010, IIA012, IIA024, IID029, IID030, III.C.2, III.C.3, IIIE301, IIIE303, II.G.2-6 (see also [README](pdp-testutils/src/test/resources/conformance/xacml-3.0-from-2.0-ct/README.md) ); with specific adaptations and enhancements:
  1. XACML 3.0 Schema validation in all conformance tests (original files are not all compliant with XACML 3.0). 
  1. The original conformance test folder contains hundreds of files; for better readability and management, the folder is split in *mandatory* folder for tests on supported mandatory features (XACMl 3.0 core), *optional* folder for supported optional features (XACML 3.0 core and profiles), and *unsupported* for unsupported features.
  1. For tests requiring a custom attribute finder, added a file with suffix `AttributeProvider.xml` that configures the `TestAttributeProviderModule`. This configuration file must contain a list of `Attributes` elements defining the attributes that this attribute provider is able to provide, with their constant values.
  1. For tests requiring policies to be referenced via Policy(Set)IdReferences, added a directory named `refPolicies` containing a XACML Policy(Set) file per referenced Policy(Set).
  1. For tests of Request syntax validation (syntax error expected to be detected by Authzforce PDP at initialization-time, i.e. before any Request evaluation), added suffix `.ignore` to the original test Policy(Set) and Response files.
  1. For tests of Policy(Set) syntax validation (syntax error expected to be detected by Authzforce PDP at initialization-time, i.e. before any Request evaluation), added suffix `.ignore` to the original test Request and Response files.
- [HTML description](pdp-testutils/src/test/resources/conformance/xacml-3.0-from-2.0-ct/ConformanceTests.html) of XACML 3.0 conformance tests
- Support of Policy(Set)Version in Policy(Set)IdReference handled by the native policy finder
- Support for Variable evaluation in Policy with scope management (variable is local to Policy where defined and inherited by Rules)
- Added support of xpathExpressions (optional XACML feature) in Request with support of namespace-prefix mappings extracted from XML document (XACML Request/Policy(Set)/Rule) (typically via `xmlns` declarations) where the xpathExpression is defined, e.g. XACML Request or Policy(Set).
- PDP configuration option to enable/disable XPath support (evaluation of xpathExpression datatype in Request/Policy(Set)/Rule, AttributeSelector and xpath functions)
- Added support of RequestDefaults/XPathVersion (optional XACML features) for evaluation of xpathExpressions in Request, and PolicyDefaults/XPathVersion (optional XACML feature) for evaluation of xpathExpressions and AttributeSelectors in Policy(Set) documents.
- Added support of ReturnPolicyIdList (optional XACML feature) to return identifiers of policies found applicable for the Request
- Added support of xpath-node-count function (optional XACML feature)
- New modes of request parsing/filtering and attribute matching to enforce best practices and optimize Request processing:
  1. *Strict Attribute Issuer match*: in this mode, an AttributeDesignator without Issuer only matches XACML Request Attributes without Issuer (faster if all Attributes have an Issuer which is recommended, but not fully XACML (§5.29) compliant)
  2. *Allow Attribute duplicates*: allows defining multi-valued attributes by repeating the same XACML Attribute (same AttributeId) within a XACML Attributes element (same Category). Indeed, not allowing this enables the PDP to parse and evaluate Requests more efficiently, especially if you know the Requests to be well-formed, i.e. all AttributeValues of a given Attribute are grouped together in the same `<Attribute>` element. However, it may not be fully compliant with the XACML spec according to a [discussion](https://lists.oasis-open.org/archives/xacml-dev/201507/msg00001.html) on the xacml-dev mailing list, referring to the XACML 3.0 core spec, §7.3.3, that indicates that multiple occurrences of the same `<Attribute>` with same meta-data but different values should be considered equivalent to a single `<Attribute>` element with same meta-data and merged values (multi-valued Attribute). Moreover, the XACML 3.0 conformance test 'IIIA024' expects this behavior: the multiple subject-id Attributes are expected to result in a multi-value bag during evaluation of the `<AttributeDesignator>`.
- Features to prevent circular references in Policy(Set)IdReferences or VariableReference
- Features to limit depth of PolicySetIdReference or VariableReference chain (otherwise no theoretical limit)

### Changed
- TestMatchAlg class replaced with official conformance test on Target matching: group II.B.
- Improved `TestUtils` class to allow configuring a directory of referenced policies for Policy(Set)IdReferences, to enable/disable XPath support, and to configure a specific RequestFilter ID, e.g. to use the MultipleDecisionProfile for conformance tests of 'optional' features.
- Renamed RELEASE-NOTES.md to CHANGELOG.md to adopt conventions from [keepachangelog.com](http://keepachangelog.com).
- Logback dependency scope (maven) from `compile` to `test` (not required for compiling, only for tests, any SLF4J-compatible library may be used at runtime).
- Moved old README.md content to the server project since it does not apply anymore to this project but to the AuthzForce server project.

### Fixed 
- Issues reported by PMD and findbugs
- Fixed issues in [XACML 3.0 conformance tests](https://lists.oasis-open.org/archives/xacml-comment/201404/msg00001.html) published by AT&T on XACML mailing list in March 2014, see [README](pdp-testutils/src/test/resources/conformance/xacml-3.0-from-2.0-ct\README.md).
- In logical OR, AND and N-OF functions, an Indeterminate argument results in Indeterminate result. 
  1. FIX for OR function: If at least one True argument, return True regardless of Indeterminate arguments; else (no True) if there is at least one Indeterminate, return Indeterminate, return Indeterminate; else (no True/Indeterminate -> all false) return false
  1. FIX for AND function: If at least one False argument, return False regardless of Indeterminate arguments; else (no False) if there is at least one Indeterminate, return Indeterminate, return Indeterminate; else (no False/Indeterminate -> all true) return true
  1. FIX for N-OF function: similar to OR but checking if there are at least N Trues instead of 1, in the remaining arguments; else there is/are n True(s) with `n < N`; if there are at least `(N-n)` Indeterminate, return Indeterminate; else return false.
- Misleading IllegalArgumentException error for XML-schema-valid anyURI but not valid for `java.net.URI` class. Fixed by using `java.lang.String` instead and validating strings according to anyURI definition with Saxon library
- RuntimeException when no subject and no resource and no action attributes in the XACML request


## 3.5.8 - 2015-04-01
### Added
- New XACML 3.0 versions of (ordered-)deny-overrides and (ordered-)permit-overrides combining algorithms (ALGORITHM IS NOT THE SAME as in XACML 2.0)

### Changed
- Renamed classes of XACML 1.0/2.0 combining algorithms (Ordered)DenyOverrides and (Ordered)PermitOverrides to Legacy*, and replaced with new XACML 3.0 versions

### Fixed
- Empty StatusDetail tag in Response when no StatusDetail (which is always the case as of now). Fix: remove the tag completely.


## 3.5.7 - 2015-03-13
### Changed
- Upraded version of maven-jaxb2-plugin to 0.12.3 for JAXB-annotated java class generation from OASIS XACML model


## 3.5.6 - 2015-02-27
### Added
- Generic test class for non-regression tests
- TestsAttributeFinder class for tests with a mock attribute finder (e.g. in non-regression tests)
- Functional unit test for Multiple Decision Profile with repeated categories (section 2.3 of XACML MDP)

### Changed
- Changed PDP *evaluate* method return type to standard XACML Response (JAXB-annotated)
- More explicit error messages for illegal parameters to functions: function ID, expected argument type, number of arguments, etc.

### Fixed
- NullPointerException with Indeterminate result of evaluating XACML AllOf or if no AllOf matches in a AnyOf
- NullPointerException when no resource-id attribute in XACML Request: 
- XACML Apply element marshalling (some elements were lost)


## 3.5.5 - 2015-01-26
### Added
- PDP configuration XML schema for configuration loading with JAXB and schema validation
- Framework for plugging PDP extensions (attribute/policy finders) by configuration, without re-compiling
- PDP Bean class usable as JNDI resource

### Changed
- License changed to GPLV3
- Upgrade code to use new Java 7 features
- Policy finder change: FilePolicyModule replaced with StaticPolicyFinderModule that supports loading policy files from any Spring-compatible resource URL

### Fixed
- Thread-local memory leak
- Empty Obligations/Associated Advice with permit|deny-unless-deny|permit combining algorithms


## 3.5.4 - 2014-12-23
### Added
- Unit tests for various match functions introduced in XACML 2.0 on strings, x509Names, rfc822Names, date/time, IP address
- Unit tests on date/time arithmetic functions, number arithmetic functions
- Unit tests for Set functions, higher-order bag functions
- Unit tests for logical functions
- Implementations of date/time artithemtic functions, number arithmetic, string-equal-*, higher-order bag functions
- Unit tests for "abstract" functions, e.g. 'map'
- Logback dependency for logging

### Changed
- Log formats


## 3.5.3 - 2013-12-16
### Added
- Support of Policy(Set)IdReference with StaticRefPolicyFinder class
- Support of dynamic obligations/advices containing AttributeDesignators or other expressions evaluated in the request context
- Enhanced debug logs in evaluation of Target, Policy(Set), Rule


## 3.5.2 - 2013-11-29
### Fixed
- Fixed bug when there were more than one AnyOf and AllOf: only the Match element was evaluated with the "match(context)" function


## 3.4.2 - 2013-07-03
### Fixed
- Fixing bugs on deny-unless-permit and permit-unless-deny rule combining algorithms (misplaced cast)


## 3.4.0 - 2013-05-30
### Added
- Implementation working with XACML 3.0 requests and policies compliant with OASIS XACML model (xsd)
- Partial implementation of the Multiple Decision Profile. The MultiRequests scheme is not implemented yet
- Functionnal tests added for XACML 3.0 model. This is actually the OASIS functional tests translated to a v3.O model.
- Implementation of the "IncludeInResult" attribute
- Support of XACML Obligations
- Support of XACML Advices
- Apache 2.0 licence headers added to every source file
- First implementation of XACML 3.0 Combining algorithms: deny-unless-permit, deny-unless-permit, permit-unless-deny, permit-unless-deny
- First implementation of XACML 3.0 Functions: string-starts-with, string-ends-with, string-contains, string-substring


## 3.3.1 - 2013-05-14
### Added
- New license headers and file for Apache 2 license


## 3.2.0 - 2013-05-13
### Added
- Support of XACML 3.0 Obligations/Advices in Rules
- Compliance with new conformance tests for 3.0 (converted from XACML 2.0 official category III.A)


## 3.1.0 - 2013-05-13
### Added
- Beta support of Multiple Decision profile, on repeated attribute categories only
- Beta support of XACML 3.0 Policy(Set)s and Obligations/Advices in Policy(Set)s


## 3.0.0 - 2013-04-05
### Added
- Preliminary support of XACML 3.0
=======
# Change log
All notable changes to this project are documented in this file following the [Keep a CHANGELOG](http://keepachangelog.com) conventions. 

## Issue references
- Issues reported on [GitHub](https://github.com/authzforce/core/issues) are referenced in the form of `[GH-N]`, where N is the issue number. 
- Issues reported on [OW2's GitLab](https://gitlab.ow2.org/authzforce/core/issues) are referenced in the form of `[GL-N]`, where N is the issue number.


## 15.2.0
### Changed
- Upgraded parent project: 7.6.0
- Upgraded dependencies:
  - authzforce-ce-xacml-json-model: 2.3.0
    - org.everit.json.schema: 1.12.1
  - authzforce-ce-core-pdp-api: 16.3.0
  - jongo: 1.4.1
  - spring-core: 5.1.14


## 15.1.0
### Changed
- Dependency authzforce-ce-core-pdp-api version changed to 16.2.0: removes class overlap at runtime between dependency `javax.mail:javax.mail-api` of `authzforce-ce-core-pdp-api` and `com.sun.mail:javax.mail` that this project depends on  


## 15.0.0 
**XML namespaces in PDP configuration files must be updated according to [migration guide](MIGRATION.md).**

### Changed
- Upgraded authzforce-ce-core-pdp-api to v16.1.0 (`PolicyProvider` interface defines new method (with default implementation): `getCandidateRootPolicy()`)
- [GH-43]: PDP configuration has been simplified: 'rootPolicyRef' made optional (if undefined, the PDP gets the root policy via the PolicyProvider's new method `getCandidateRootPolicy()` as aforementioned.)
- PDP configuration XSD versioning has been simplified: 
	- Simplified namespace (removed minor version) to `http://authzforce.github.io/core/xmlns/pdp/7` 
	- Schema version set to `7.1` (removed patch version).


## 14.0.1
### Fixed
- [GH-42]: Incorrectly formed JSON responses when StatusCode is other than "ok"
- CLI option `--pretty-print` (had no effect on XML)
- Security vulnerability in `pdp-testutils` module's dependency `jackson-databind`: upgraded to v2.9.10.1.


## 14.0.0
### Changed
- [GH-28]: simplified the PolicyProvider model, i.e. changed the following:
  - **PDP configuration format** (XML Schema 'pdp.xsd') v7.0.0 (more info in [migration guide](MIGRATION.md) )
	- Replaced 'refPolicyProvider' and 'rootPolicyProvider' XML elements with 'policyProvider' and 'rootPolicyRef'.
	- StaticRootPolicyProvider and StaticRefPolicyProvider XML types replaced by one StaticPolicyProvider type.
  - **PolicyProvider extension API** (interfaces): 
    - Upgraded core-pdp-api dependency version: 16.0.0 (more info in [core-pdp-api's changelog](https://github.com/authzforce/core-pdp-api/blob/develop/CHANGELOG.md#1600) ):
      - Replaced CloseableRefPolicyProvider and BaseStaticRefPolicyProvider classes with CloseablePolicyProvider and BaseStaticPolicyProvider
- pdp-testutils module's dependency 'jackson-databind' upgraded to v2.9.10 (CVE fix)

### Fixed
- CVE-2019-14439

### Added
- Support for **Multiple Decision Profile when used with XACML/JSON Profile** (JSON input)


## 13.3.1
### Fixed
- CVE affecting Spring v4.3.18: upgraded dependencies to depend on
4.3.20:
	- upgraded authzforce-ce-parent: 7.5.1
	- authzforce-ce-xacml-json-model: 2.1.1
- CVE-2018-1000873 on Jackson (Jongo dependency): upgraded:
	- jackson-databind: 2.9.8


## 13.3.0
### Changed
- Maven parent project version: 7.5.0
- Maven dependencies:
  - authzforce-ce-core-pdp-api: 15.3.0
  	  - Guava: 24.1.1-jre
  	  - jaxb2-basics: 1.11.1
  	  - mailapi replaced with javax.mail-api: 1.6.0
  - Spring: 4.3.18 (fixes CVE)
  - authzforce-ce-xacml-json-model: 2.1.0
- XML schema for AuthzForce test extensions (namespace `http://authzforce.github.io/core/xmlns/test/3`, located in file `org.ow2.authzforce.core.pdp.testutil.ext.xsd`) has been modified, esp. names of XML types, in order to avoid confusion between schema-derived (JAXB-annotated) classes describing the configuration of an AuthzForce extension, and its corresponding Java (logic) implementation:
	- XML type `TestAttributeProvider` renamed to `TestAttributeProviderDescriptor`;
	- XML type `MongoDBBasedPolicyProvider`renamed to `MongoDBBasedPolicyProviderDescriptor`.	
- Copyright company name

### Added
- Dependency: javax.mail 1.6.0 (mail-api implementation for XACML RFC822Name support)
- Feature: 
	- EnvironmentProperties#replacePlaceholders() method now supports system properties and environment variables; and a default value (separated from the property name by '!') if the property is undefined. Therefore, PDP extensions such as Attribute and Policy Providers can accept placeholders for system properties and environment variables in their string configuration parameters (as part of PDP configuration) and perform placeholder replacements with their factory method's input EnvironmentProperties.
	- In particular, 'policyLocation' elements in PDP's Policy Providers configuration now supports (not only PARENT_DIR property but also) system
properties and environment variables (enclosed between '${...}') with default value if property/variable undefined.


## 13.2.0
### Changed
- Maven dependency versions:
  - `authzforce-ce-core-pdp-api`: 15.2.0 (change in `ExpressionFactory` interface: new method `getVariableExpression(variableId)`)
- Policy / `VariableDefinition` evaluation: a XACML Variable expressions is now evaluated and the Variable assigned in the EvaluationContext where the `VariableDefinition` is defined (as opposed to previous behavior which consisted in lazy evaluation, ie only when used in a corresponding `VariableReference`), making the Variable's value available not only to `VariableReference` but also PDP extensions such as Attribute Providers, even if no corresponding `VariableReference` occurs in the policy)
- `Time-in-range` function optimized (removed useless code)
- `GenericAttributeProviderBasedAttributeDesignatorExpression` class moved to dependency authzforce-ce-core-pdp-api


## 13.1.0
### Changed
- Maven parent project version: 7.3.0
- Maven dependencies:
  - authzforce-ce-core-pdp-api: 15.1.0
  - Spring: 4.3.14.RELEASE
  - logback-classic: 1.2.3
  - authzforce-ce-xacml-json-model: 2.0.0
   
### Fixed
- [GH-13]: changed pdp-testutils module's dependencies: 
  - mongo-java-driver: 2.14.12 -> 3.5.0
  - jongo: 1.3.0 -> 1.4.0

### Added
- PDP configuration schema (`pdp.xsd`) / StaticRefPolicyProvider XML type: 
  - Added support for recursive directory searching of policies, e.g. pattern '.../*/*.xml' for searching on two directory levels
  - Added option to ignore old versions (keep only the latest) when multiple versions of same policy ID found: `ignoreOldVersions=true`


## 13.0.0 
### Changed
- authzforce-ce-core-pdp-api version: 15.0.0. [More info](https://github.com/authzforce/core-pdp-api/blob/develop/CHANGELOG.md#1500).

### Fixed
- pdp-testutils module depends on jongo version which depends on jackson-databind version < 2.9.5 affected by CVE-2018-7489. Fix: upgrade to 2.9.5.
- NPE in `CoreRootPolicyProvider#getInstance(...)` with null `environmentProperties` arg
- `BasePdpEngine#evaluate(IndividualDecisionRequest)` not using enabled decision cache


## 12.0.0
### Changed
- Dependency authzforce-ce-core-pdp-api: version 13.0.0 -> 14.0.0; changes APIs for PDP AttributeProvider and DecisionCache extensions:
	- Interface method DecisionCache.Factory#getInstance(...): added EnvironmentProperties parameter to allow passing environment properties to DecisionCache implementations
	- Interface method AttributeProvider#get(...): replaced parameter type BagDatatype with Datatype to simplify AttributeProviders' code

### Added
- Base implementations of a few interfaces to help implementing unit tests for PDP extensions:
	- BasePrimaryPolicyMetadata, implements PrimaryPolicyMetadata
	- IndividualDecisionRequestContext, implements EvaluationContext


## 11.0.1
### Fixed
- [GL-6]: IllegalArgumentException when applying XACML 'map' function to substring with string bag as first arg
- Dependency of pdp-testutils module - Jongo 1.3.0 - depends on jackson-databind 2.7.3 which is affected by CVE-2018-5968. Fixed by forcing version of jackson-databind to 2.9.4 in file 'pom.xml', until Jongo team fixes the issue (https://github.com/bguerout/jongo/issues/327)


## 11.0.0
### Changed
- Upgraded dependency authzforce-ce-core-pdp-api: 12.1.0 -> 13.0.0

### Added
- [GH-10]: new API feature allowing to create `AttributeValue`s or `AttributeBag`s from raw standard Java types using [default Java-to-XACML-type mappings](../../wiki/Default-Java-XACML-type-mappings) (without specifying the XACML datatype explicitly). This is done by calling `AttributeValueFactoryRegistry#newAttributeValue(Serializable)` (for creating AttributeValue) or `AttributeValueFactoryRegistry#newAttributeBag(Collection)` (for creating AttributeBag) methods, using `StandardAttributeValueFactories.getRegistry(...)` to get the proper `AttributeValueFactoryRegistry` instance to do that.  


## 10.3.0
### Fixed
- [GH-9]: authzforce-ce-core-pdp-cli NullPointerException with filenames specified as relative paths to PDP configuration file and XACML request in arguments 

### Changed
- Parent project version: 7.1.0 -> 7.2.0, making dependency version changes:
  - logback-classic: 1.1.9 -> 1.2.2 (to fix CVE affecting versions < 1.2.0)
  - slf4j: 1.7.22 --> 1.7.25 (to match logback-classic version upgrade above)


## 10.2.0
### Added
- Support for PDP configuration files located inside JARs (`jar` URLs)


## 10.1.0
### Changed
- Parent project version: 7.0.0 -> 7.1.0
- Dependency versions: 
	- authzforce-ce-xacml-json-model: 1.0.0 -> 1.1.0
		- org.everit.json.schema: 1.6.0 -> 1.6.1
		- guava: 21.0 -> 22.0
		- json: 20170516 -> 20171018
	- authzforce-ce-core-pdp-api: 12.0.0 -> 12.1.0
		- guava: 21.0 -> 22.0


## 10.0.0
### Changed
- Parent project version: 6.0.0 -> 7.0.0:
	- Changed managed Spring version: 4.3.6 -> 4.3.12
- Dependency version: core-pdp-api: 11.0.0 ->12.0.0
- Changed PDP configuration XSD: 5.0.0 -> 6.0.0:
	- Replaced attribute `badRequestStatusDetailLevel` with `clientRequestErrorVerbosityLevel`
	- Replaced attributes `requestFilter` and `resultFilter` with element `ioProcChain` of new type `InOutProcChain` defining a pair of request preprocessor (ex-requestFilter) and result postprocessor (ex-resultFilter)
	- Added `maxIntegerValue` attribute allowing to define the expected max integer value to be handled by the PDP engine during evaluation, based on which the engine selects the best Java representation among several (BigInteger, Long, Integer) for memory and CPU usage optimization
- Renamed PDP engine interfaces and base implementations:
	* `(Base|Closeable)AttributeProviderModule` -> `(Base|Closeable)DesignatedAttributeProvider`
	* `(Base)RequestFilter` -> `(Base)DecisionRequestPreprocessor`
	* `DecisionResultFilter` -> `DecisionResultPostprocessor`
	* `CloseablePdp` -> `CloseablePdpEngine`
	* `(Base|Closeable)(Static)RefPolicyProviderModule` -> `(Base|Closeable)(Static)RefPolicyProvider`
	* `RootPolicyProviderModule` -> `RootPolicyProvider`
	* `(Base)DatatypeFactory(Registry)` -> `(Base)AttributeValueFactory(Registry)` (using new `AttributeDatatype` subclass of `Datatype`)
- Core PDP engine made agnostic of decision request/response formats, and extensible through `PdpEngineInoutAdapter` interface, and more specifically `DecisionRequestPreprocessor` and `DecisionResultPostprocessor` interfaces, in order to support new types of input/output (SerDes) formats (native implementations provided for XACML 3.0/XML - core specification - using JAXB API, and XACML/JSON - JSON Profile of XACML 3.0)
- Identifiers of native PDP requestFilter/resultFilter (now requestPreproc/resultPostproc) extensions: 
	- *...:request-filter:...* renamed to *...:request-preproc:xacml-xml:...*
	- *...result-filter:...* renamed to *...:result-postproc:xacml-xml:...*	
- Replaced `JaxbXacmlUtils` utility class with `Xacml3JaxbHelper` (in authzforce-ce-xacml-model dependency)
- Changed naming convention for Java class names with acronym(s) (only first letter should be uppercase), e.g. PolicyPOJO -> PolicyPojo

### Added	
- Module `pdp-io-xacml-json` - XACML JSON Profile implementation: provides PDP extensions for processing (request/result pre/postprocessors) JSON input/output formats defined by JSON Profile of
XACML 3.0, and adapting to the PDP engine API; also provides automatic conversion of OASIS XACML 3.0/XML conformance test to XACML/JSON format (JSON Profile of XACML 3.0) with XSLT.
- Module `pdp-cli`: provides a PDP command-line interface and produces an executable jar allowing to test the PDP engine on the command line
- PDP engine I/O adapter extension mechanism for supporting new input/output formats of decision requests/responses
- `PdpEngineAdapters` utility class to help instantiate PDP engines supporting specific input/output formats
- `PpEngineConfiguration` utility class to help instantiate a PDP engine from a PDP XML configuration file (valid against PDP configuration XSD)


## 9.1.0
### Changed 
- MongoDBRefPolicyProviderModule class: removed useless method already implemented by super class BaseStaticRefPolicyProviderModule.


## 9.0.1
### Fixed
- Latest versions in Changelog 


## 9.0.0
### Changed
- Version of parent project: 6.0.0:
  - The XML schema definition of PDP Decision Cache extensions' base type have been simplified (a few attributes removed).
- Version of dependency authzforce-ce-core-pdp-api: 11.0.0 (API changes):
  - Changed PDPEngine interface methods
  - Changed PDP extensions' interface methods: DecisionResultFilter, RequestFilter, DecisionCache (new EvaluationContext parameter to enable context-dependent caches), RefPolicyProvider (renamed RefPolicyProvider.Utils class to RefPolicyProvider.Helper).
  - Changed EvaluationContext interface methods: 
  		- Use of Bag replaced with AttributeBag class (AttributeBags are Bags with extra metadata such as the source - AttributeSource - of the attribute values: request, PDP, attribute provider extension, etc.
  		- New methods to help PDP extensions to watch for changes to the context with listeners
  - Changed Expression interface methods
  - Changed VersionPatterns class methods to return new PolicyVersionPattern class that helps manipulate XACML VersionMatchTypes
  - Renamed class IndividualDecisionRequest to IndividualXACMLRequest (XACML-specific model of Individual Decision Request)
  - Renamed class IndividualPdpDecisionRequest to PdpDecisionRequest (individual request in XACML-agnostic AuthzForce model)
  - Renamed class AttributeGUID(s) to AttributeFQN(s) (Fully Qualified Name is more appropriate than GUID)
  - Renamed class MutableBag to MutableAttributeBag
  - Aded BaseStaticRefPolicyProviderModule class as convenient base class for implementing static Policy Provider (StaticRefPolicyProviderModule) implementations

### Added
- [PolicyProvider implementation](pdp-testutils/src/main/java/org/ow2/authzforce/core/pdp/testutil/ext/MongoDBRefPolicyProviderModule.java) for testing and documentation purposes, using MongoDB as policy database system and Jongo as client library, with [JUnit test class](pdp-testutils/src/test/java/org/ow2/authzforce/core/pdp/testutil/test/MongoDBRefPolicyProviderModuleTest.java) showing how to use it.


## 8.0.0
### Changed
- Version of parent project: 5.1.0
- Version of dependency authzforce-ce-core-pdp-api: 9.1.0 (API changes)
- License: GPL v3.0 replaced with Apache License v2.0
- Project URL: 'https://tuleap.ow2.org/projects/authzforce' replaced with 'https://authzforce.ow2.org'
- GIT repository URL base: 'https://tuleap.ow2.org/plugins/git/authzforce' replaced with 'https://gitlab.ow2.org/authzforce'
- Project converted to multi-module project with two new modules in order to have properly separated artifact with the test utility classes to be reused in other AuthzForce projects (e.g. `server/webapp` and PDP extensions), therefore two new Maven artifacts:
	- `authzforce-ce-core-pdp-engine` replacing artifact `authzforce-ce-core` (no classifier);
	- `authzforce-ce-core-pdp-testutils` replacing artifact `authzforce-ce-core` with `tests` classifier.


## 7.1.0
### Added
- [JIRA-26] Simplify evaluation of Apply expression with commutative numeric function f (e.g. add and multiply): if multiple arguments are constants A, B..., then: `f(a1,...an, A, b1,...bn, B, c1,...) = f(C, a1,...an, b1,...bn, c1...)` where `C = f(A,B...)` and a1,...an, b1,...bn, c1,... are the other arguments (variables).

### Fixed
- [JIRA-25] - Reopened - NullPointerException when parsing Apply expressions using invalid/unsupported Function ID. This is the final fix addressing higher-order functions. (Initial fix only addressed first-order ones.)
- Artifact `authzforce-ce-core` with `tests` classifier: missing classes.


## 7.0.0
### Changed
- Changed parent version: 4.1.1 -> 5.0.0
- Changed dependency versions:
	- AuthzForce Core PDP API: 8.2.0 -> 9.0.0
	- SLF4J: 1.7.6 -> 1.7.22
	- Spring: 4.3.5 -> 4.3.6
	- Guava: 20.0 -> 21.0
- Renamed `PDPImpl` class to `BasePdpEngine` implements new `PDPEngine` API

### Removed
- Removed/Merged `PdpConfigurationParser` class into new `BasePdpEngine` class (replacing `PDPImpl`)

### Added
- Unit test of CXF authorization interceptor (web service PEP) using AuthForce PDP engine, based on
 @coheiga's [XACML 3.0 Authorization Interceptor test](https://github.com/coheigea/testcases/blob/master/apache/cxf/cxf-sts-xacml/src/test/java/org/apache/coheigea/cxf/sts/xacml/authorization/xacml3/XACML3AuthorizationTest.java)


## 6.1.0
### Changed
- Parent project version: 4.0.0 -> 4.1.1 => Changed dependency versions: 
    - Spring 4.3.4 -> 4.3.5, 
    - Saxon-HE 9.7.0-11 -> 9.7.0-14
- authzforce-ce-core-pdp-api dependency version: 8.0.0 -> 8.2.0

### Fixed
- Security issues reported by Find Security Bugs plugin


## 6.0.0
### Added
- Extension mechanism to switch HashMap/HashSet implementation; default implementation is based on native JRE and Guava.
- Validation of 'n' argument (minimum of *true* arguments) of XACML 'n-of' function if this is constant (must be a positive integer not greater than the number of remaining arguments)
- Validation of second and third arguments of XACML substring function if these are constants (arg1 >= 0 && (arg2 == -1 || arg2 >= arg1))
- Maven plugin owasp-dependency-check to check vulnerabilities in dependencies

### Changed
- Maven parent project version: 3.4.0 -> 4.0.0:
	- [GH-4] **Java version: 1.7 -> 1.8**
	- Guava dependency version: 18.0 -> 20.0
	- Saxon-HE dependency version: 9.6.0-5 -> 9.7.0-11
	- com.sun.mail:javax.mail v1.5.4 changed to com.sun.mail:mailapi v1.5.6
- Dependency authzforce-ce-core-pdp-api 7.1.1 -> 8.0.0
- Behavior of *unordered* rule combining algorithms (deny-overrides, permit-overrides, deny-unless-permit and permit-unless deny), i.e. for which the order of evaluation may be different from the order of declaration: child elements are re-ordered for more efficiency (e.g. Deny rules evaluated first in case of deny-overrides algorithm), therefore the algorithm implementation, the order of evaluation in particular, now differs from ordered-* variants.

### Removed
- Dependency on Koloboke, replaced by extension mechanism mentioned in *Added* section that would allow to switch from the default HashMap/HashSet implementation to Koloboke-based.

### Fixed
- [JIRA-23] Enforcement of RuleId/PolicyId/PolicySetId uniqueness:
	- PolicyId (resp. PolicySetId) should be unique across all policies loaded by PDP so that PolicyIdReferences (resp. PolicySetIdReferences) in Responses' PolicyIdentifierList are absolute references to applicable policies (no ambiguity).
 	- [RuleId should be unique within a policy](https://lists.oasis-open.org/archives/xacml/201310/msg00025.html) -> A rule is globally uniquely identified by the parent PolicyId and the RuleId.
- [JIRA-25] NullPointerException when parsing Apply expressions using invalid/unsupported Function ID. Partial fix addressing only invalid first-order functions. See release 7.0.1 for final fix addressing higher-order functions too.


## 5.0.2
### Changed
- Dependency version: authzforce-core-pdp-api: 7.1.1 (was: 7.1.0)


## 5.0.1
### Fixed
- [JIRA-22] When handling the same XACML Request twice in the same JVM with the root PolicySet using deny-unless-permit algorithm over a Policy returning simple Deny (no status/obligation/advice) and a Policy returning Permit/Deny with obligations/advice, the obligation is duplicated in the final result at the second time this situation occurs. 
- XACML StatusCode XML serialization/marshalling error when Missing Attribute info that is no valid anyURI is returned by PDP in a Indeterminate Result
- Memory management issue: native RootPolicyProvider modules keeping a reference to static refPolicyProvider, even after policies have been resolved statically at initialization time, preventing garbage collection and memory saving.
- Calls to Logger impacted negatively by autoboxing

### Removed
- 'functionSet' element no longer supported in PDP XML configuration schema

### Changed
- PDP XML configuration schema namespace: http://authzforce.github.io/core/xmlns/pdp/5.0 (previous namespace: http://authzforce.github.io/core/xmlns/pdp/3.6). See *Removed* section for non-backward-compatible changes to the schema.
- Parent project version: authzforce-ce-parent: 3.4.0
- Dependency version: authzforce-ce-core-pdp-api: 7.1.0: requires to pass new EnvironmentProperties parameter to AttributeProvider module factories for using global PDP environment properties (such as PDP configuration file's parent directory)
- Interpretation of XACML Request flag ReturnPolicyId=true, considering a policy "applicable" if and only if the decision is not NotApplicable and if it is not a root policy, the same goes for the enclosing policy. See also the discussion on the xacml-comment mailing list: https://lists.oasis-open.org/archives/xacml-comment/201605/msg00004.html

### Added
- New PDP configuration parameter: 'standardEnvAttributeSource' (enum) sets the source for the Standard Current Date/Time Environment Attribute values (current-date, current-time, current-dateTime), possible values: PDP_ONLY, REQUEST_ELSE_PDP, REQUEST_ONLY
- New PDP configuration parameter: 'badRequestStatusDetailLevel': Level of detail in the StatusDetail returned in Indeterminate Results when the XACML Request syntax/content is invalid. Increasing this value usually helps better pinpoint the issue with the Request.
- enum StandardFunction that enumerates all standard XACML function IDs
- enum StandardEnvironmentAttribute that enumerates all XACML standard environment attribute identifiers
- enum StandardCombiningAlgoritm that enumerates all standard XACML combining algorithms

### Deprecated
- Ability to marshall internal classes derived from XACML/JAXB Expressions back to the original JAXB Expression: it may consume a significant amount of extra memory, esp. when a nested PolicySet has deep nested Policy(Set)s, and it forces our internal evaluation classes to duplicate information and override many methods. Also it ties the internal model to the JAXB model which is far from optimal for evaluation purposes. Now we consider no longer the responsibility of the PDP to be able to marshall such XACML instances, but the caller's; in particular the classes ApplyExpression, AttributeDesignatorExpression, AttributeSelectorExpression, AttributeAssigmnentExpressionEvaluator no longer extend JAXB classes.


## 4.0.2
### Fixed
- Issues reported by Codacy (including fixed issues in upgraded dependency core-pdp-api 4.0.2)


## 4.0.0
### Changed
- Native PDP request filter IDs (values of `pdp` configuration element's `requestFilter` attribute):
	- `urn:ow2:authzforce:xacml:request-filter:default-lax` changed to `urn:ow2:authzforce:feature:pdp:request-filter:default-lax`;
	- `urn:ow2:authzforce:xacml:request-filter:default-strict` changed to `urn:ow2:authzforce:feature:pdp:request-filter:default-strict`;
	- `urn:ow2:authzforce:xacml:request-filter:multiple:repeated-attribute-categories-strict` changed to `urn:ow2:authzforce:feature:pdp:request-filter:multiple:repeated-attribute-categories-strict`;
	- `urn:ow2:authzforce:xacml:request-filter:multiple:repeated-attribute-categories-lax` changed to `urn:ow2:authzforce:feature:pdp:request-filter:multiple:repeated-attribute-categories-lax`.

### Fixed
- Maven dependency: authzforce-ce-core-pdp-api upgraded to v4.0.0 fixing license headers 
- Fixed license headers (current year)
- Fixed out-of-date documentation in pdp.xsd on PDP extensions


## 3.9.0 
### Added
- New PdpExtensionLoader method providing the list of available extensions of a given type: datatype, function, combining algorithm, etc.

### Removed
- dnsName-equal and ipAddress-equal functions, which are not to be used because they are not in XACML spec (regexp-match equivalent must be used instead)

### Fixed
- NullPointerException when defining unknown combining algorithm ID in PDP configuration
- PdpExtensionLoader throwing IllegalArgumentException if no extension found of this type, instead of returning an empty list when the extension type is actually valid but no extension found

### Tests
- New tests for custom extensions: result filter (implements CombinedDecision from XACML Multiple Decision Profile), simple datatype (dnsname-value from XACML DLP/NAC Profile), complex datatype (XACML Policy), function (dnsname-value-equal from XACML DLP/NAC Profile), combining algorithm (on-permit-apply-second from XACML Additional Combining Algorithms Profile)


## 3.8.3
### Fixed 
- Removing Javadoc @author tag added automatically by maven Javadoc plugin without us knowing
- PDP schema: removed limits (100) for maxVarRefDepth and maxPolicyRefDepth attributes. Hard arbitrary limits should not be in the XML schema.


## 3.8.2
### Fixed
- Javadoc comments


## 3.8.1
### Fixed
- Removed use of SAXON StandardURIChecker for validating anyURI XACML AttributeValues causing "possible memory leak" errors in Tomcat, as confirmed by: https://sourceforge.net/p/saxon/mailman/message/27043134 and https://sourceforge.net/p/saxon/mailman/saxon-help/thread/4F9E683E.8060001@saxonica.com/. Although XACML 3.0 still refers to XSD 1.0 which has a stricter definition of anyURI than XSD 1.1, the fix consisted to use XSD 1.1 anyURI definition for XACML anyURI AttributeValues. In this definition, anyURI and string datatypes have same value space (refer to XSD 1.1 Datatypes document or SAXON note http://www.saxonica.com/html/documentation9.4/changes/intro93/xsd11-93.html or mailing list: https://sourceforge.net/p/saxon/mailman/saxon-help/thread/4F9E683E.8060001@saxonica.com/) , therefore anyURI-specific validation is removed and anyURI values are accepted like string values by the program. However, this does not affect XML schema validation of Policy/PolicySet/Request documents against OASIS XACML 3.0 schema, where the XSD 1.0 definition of anyURI still applies.


## 3.8.0
### Changed
- PDP XML schema: maxVariableRefDepth and maxPolicyRefDepth attributes made optional (instead of required)

### Added
- PDP XML schema: 'requestFilter' attribute (RequestFilter extension): 
	- Added documentation about natively supported values, with '-lax' suffix meaning that duplicate <Attribute> with same meta-data in the same <Attributes> element of a Request is allowed (in compliance with XACML 3.0 core spec, §7.3.3), and '-strict' suffix meaning that it is not allowed (not strictly compliant with XACML 3.0 Core, section 7.3.3):
		- 'urn:ow2:authzforce:xacml:request-filter:default-lax' and 'urn:ow2:authzforce:xacml:request-filter:default-strict': default requestFilter limited to what is specified in XACML 3.0 Core specification
		- 'urn:ow2:authzforce:xacml:request-filter:multiple:repeated-attribute-categories-lax' and 'urn:ow2:authzforce:xacml:request-filter:multiple:repeated-attribute-categories-strict': implement Multiple Decision Profile, section 2.3 (repeated attribute categories)
	- Added XSD-defined default value for this 'requestFilter' attribute: 'urn:ow2:authzforce:xacml:request-filter:default-lax'
- Support for Extended Indeterminate values (XACML 3.0 Core specification, section 7.10-7.14, appendix C: combining algorithms)
- PdpImpl#getStaticApplicablePolicies() method that provides all the PDP's applicable policies (root and referenced - directly or indirectly - from the root policy) if all are statically resolved. This allows PDP clients to know all the policies (if statically resolved) possibly used by the PDP during the evaluation.


## 3.7.0
### Added
- Root policy provider module based on any policy-by-reference provider (parameter is the root policy reference to be resolved by the policy-by-reference provider)

### Changed
- PDP configuration XSD version -> 3.6.1 (supporting new configuration type for the new ref-based Root policy provider module mentioned in previous section)

### Removed
- Moved/Refactored API classes sufficient for implementing PDP extensions (Datatypes, Functions, Policy/Attribute providers, etc.) to a separate project: authzforce-ce-core-pdp-api

### Fixed
- Broken validation of max policy reference depth


## 3.6.0
### Added
- Support all [XACML 3.0 conformance tests](https://lists.oasis-open.org/archives/xacml-comment/201404/msg00001.html) published by AT&T on XACML mailing list in March 2014, except IIA010, IIA012, IIA024, IID029, IID030, III.C.2, III.C.3, IIIE301, IIIE303, II.G.2-6 (see also [README](pdp-testutils/src/test/resources/conformance/xacml-3.0-from-2.0-ct/README.md) ); with specific adaptations and enhancements:
  1. XACML 3.0 Schema validation in all conformance tests (original files are not all compliant with XACML 3.0). 
  1. The original conformance test folder contains hundreds of files; for better readability and management, the folder is split in *mandatory* folder for tests on supported mandatory features (XACMl 3.0 core), *optional* folder for supported optional features (XACML 3.0 core and profiles), and *unsupported* for unsupported features.
  1. For tests requiring a custom attribute finder, added a file with suffix `AttributeProvider.xml` that configures the `TestAttributeProviderModule`. This configuration file must contain a list of `Attributes` elements defining the attributes that this attribute provider is able to provide, with their constant values.
  1. For tests requiring policies to be referenced via Policy(Set)IdReferences, added a directory named `refPolicies` containing a XACML Policy(Set) file per referenced Policy(Set).
  1. For tests of Request syntax validation (syntax error expected to be detected by Authzforce PDP at initialization-time, i.e. before any Request evaluation), added suffix `.ignore` to the original test Policy(Set) and Response files.
  1. For tests of Policy(Set) syntax validation (syntax error expected to be detected by Authzforce PDP at initialization-time, i.e. before any Request evaluation), added suffix `.ignore` to the original test Request and Response files.
- [HTML description](pdp-testutils/src/test/resources/conformance/xacml-3.0-from-2.0-ct/ConformanceTests.html) of XACML 3.0 conformance tests
- Support of Policy(Set)Version in Policy(Set)IdReference handled by the native policy finder
- Support for Variable evaluation in Policy with scope management (variable is local to Policy where defined and inherited by Rules)
- Added support of xpathExpressions (optional XACML feature) in Request with support of namespace-prefix mappings extracted from XML document (XACML Request/Policy(Set)/Rule) (typically via `xmlns` declarations) where the xpathExpression is defined, e.g. XACML Request or Policy(Set).
- PDP configuration option to enable/disable XPath support (evaluation of xpathExpression datatype in Request/Policy(Set)/Rule, AttributeSelector and xpath functions)
- Added support of RequestDefaults/XPathVersion (optional XACML features) for evaluation of xpathExpressions in Request, and PolicyDefaults/XPathVersion (optional XACML feature) for evaluation of xpathExpressions and AttributeSelectors in Policy(Set) documents.
- Added support of ReturnPolicyIdList (optional XACML feature) to return identifiers of policies found applicable for the Request
- Added support of xpath-node-count function (optional XACML feature)
- New modes of request parsing/filtering and attribute matching to enforce best practices and optimize Request processing:
  1. *Strict Attribute Issuer match*: in this mode, an AttributeDesignator without Issuer only matches XACML Request Attributes without Issuer (faster if all Attributes have an Issuer which is recommended, but not fully XACML (§5.29) compliant)
  2. *Allow Attribute duplicates*: allows defining multi-valued attributes by repeating the same XACML Attribute (same AttributeId) within a XACML Attributes element (same Category). Indeed, not allowing this enables the PDP to parse and evaluate Requests more efficiently, especially if you know the Requests to be well-formed, i.e. all AttributeValues of a given Attribute are grouped together in the same `<Attribute>` element. However, it may not be fully compliant with the XACML spec according to a [discussion](https://lists.oasis-open.org/archives/xacml-dev/201507/msg00001.html) on the xacml-dev mailing list, referring to the XACML 3.0 core spec, §7.3.3, that indicates that multiple occurrences of the same `<Attribute>` with same meta-data but different values should be considered equivalent to a single `<Attribute>` element with same meta-data and merged values (multi-valued Attribute). Moreover, the XACML 3.0 conformance test 'IIIA024' expects this behavior: the multiple subject-id Attributes are expected to result in a multi-value bag during evaluation of the `<AttributeDesignator>`.
- Features to prevent circular references in Policy(Set)IdReferences or VariableReference
- Features to limit depth of PolicySetIdReference or VariableReference chain (otherwise no theoretical limit)

### Changed
- TestMatchAlg class replaced with official conformance test on Target matching: group II.B.
- Improved `TestUtils` class to allow configuring a directory of referenced policies for Policy(Set)IdReferences, to enable/disable XPath support, and to configure a specific RequestFilter ID, e.g. to use the MultipleDecisionProfile for conformance tests of 'optional' features.
- Renamed RELEASE-NOTES.md to CHANGELOG.md to adopt conventions from [keepachangelog.com](http://keepachangelog.com).
- Logback dependency scope (maven) from `compile` to `test` (not required for compiling, only for tests, any SLF4J-compatible library may be used at runtime).
- Moved old README.md content to the server project since it does not apply anymore to this project but to the AuthzForce server project.

### Fixed 
- Issues reported by PMD and findbugs
- Fixed issues in [XACML 3.0 conformance tests](https://lists.oasis-open.org/archives/xacml-comment/201404/msg00001.html) published by AT&T on XACML mailing list in March 2014, see [README](pdp-testutils/src/test/resources/conformance/xacml-3.0-from-2.0-ct\README.md).
- In logical OR, AND and N-OF functions, an Indeterminate argument results in Indeterminate result. 
  1. FIX for OR function: If at least one True argument, return True regardless of Indeterminate arguments; else (no True) if there is at least one Indeterminate, return Indeterminate, return Indeterminate; else (no True/Indeterminate -> all false) return false
  1. FIX for AND function: If at least one False argument, return False regardless of Indeterminate arguments; else (no False) if there is at least one Indeterminate, return Indeterminate, return Indeterminate; else (no False/Indeterminate -> all true) return true
  1. FIX for N-OF function: similar to OR but checking if there are at least N Trues instead of 1, in the remaining arguments; else there is/are n True(s) with `n < N`; if there are at least `(N-n)` Indeterminate, return Indeterminate; else return false.
- Misleading IllegalArgumentException error for XML-schema-valid anyURI but not valid for `java.net.URI` class. Fixed by using `java.lang.String` instead and validating strings according to anyURI definition with Saxon library
- RuntimeException when no subject and no resource and no action attributes in the XACML request


## 3.5.8 - 2015-04-01
### Added
- New XACML 3.0 versions of (ordered-)deny-overrides and (ordered-)permit-overrides combining algorithms (ALGORITHM IS NOT THE SAME as in XACML 2.0)

### Changed
- Renamed classes of XACML 1.0/2.0 combining algorithms (Ordered)DenyOverrides and (Ordered)PermitOverrides to Legacy*, and replaced with new XACML 3.0 versions

### Fixed
- Empty StatusDetail tag in Response when no StatusDetail (which is always the case as of now). Fix: remove the tag completely.


## 3.5.7 - 2015-03-13
### Changed
- Upraded version of maven-jaxb2-plugin to 0.12.3 for JAXB-annotated java class generation from OASIS XACML model


## 3.5.6 - 2015-02-27
### Added
- Generic test class for non-regression tests
- TestsAttributeFinder class for tests with a mock attribute finder (e.g. in non-regression tests)
- Functional unit test for Multiple Decision Profile with repeated categories (section 2.3 of XACML MDP)

### Changed
- Changed PDP *evaluate* method return type to standard XACML Response (JAXB-annotated)
- More explicit error messages for illegal parameters to functions: function ID, expected argument type, number of arguments, etc.

### Fixed
- NullPointerException with Indeterminate result of evaluating XACML AllOf or if no AllOf matches in a AnyOf
- NullPointerException when no resource-id attribute in XACML Request: 
- XACML Apply element marshalling (some elements were lost)


## 3.5.5 - 2015-01-26
### Added
- PDP configuration XML schema for configuration loading with JAXB and schema validation
- Framework for plugging PDP extensions (attribute/policy finders) by configuration, without re-compiling
- PDP Bean class usable as JNDI resource

### Changed
- License changed to GPLV3
- Upgrade code to use new Java 7 features
- Policy finder change: FilePolicyModule replaced with StaticPolicyFinderModule that supports loading policy files from any Spring-compatible resource URL

### Fixed
- Thread-local memory leak
- Empty Obligations/Associated Advice with permit|deny-unless-deny|permit combining algorithms


## 3.5.4 - 2014-12-23
### Added
- Unit tests for various match functions introduced in XACML 2.0 on strings, x509Names, rfc822Names, date/time, IP address
- Unit tests on date/time arithmetic functions, number arithmetic functions
- Unit tests for Set functions, higher-order bag functions
- Unit tests for logical functions
- Implementations of date/time artithemtic functions, number arithmetic, string-equal-*, higher-order bag functions
- Unit tests for "abstract" functions, e.g. 'map'
- Logback dependency for logging

### Changed
- Log formats


## 3.5.3 - 2013-12-16
### Added
- Support of Policy(Set)IdReference with StaticRefPolicyFinder class
- Support of dynamic obligations/advices containing AttributeDesignators or other expressions evaluated in the request context
- Enhanced debug logs in evaluation of Target, Policy(Set), Rule


## 3.5.2 - 2013-11-29
### Fixed
- Fixed bug when there were more than one AnyOf and AllOf: only the Match element was evaluated with the "match(context)" function


## 3.4.2 - 2013-07-03
### Fixed
- Fixing bugs on deny-unless-permit and permit-unless-deny rule combining algorithms (misplaced cast)


## 3.4.0 - 2013-05-30
### Added
- Implementation working with XACML 3.0 requests and policies compliant with OASIS XACML model (xsd)
- Partial implementation of the Multiple Decision Profile. The MultiRequests scheme is not implemented yet
- Functionnal tests added for XACML 3.0 model. This is actually the OASIS functional tests translated to a v3.O model.
- Implementation of the "IncludeInResult" attribute
- Support of XACML Obligations
- Support of XACML Advices
- Apache 2.0 licence headers added to every source file
- First implementation of XACML 3.0 Combining algorithms: deny-unless-permit, deny-unless-permit, permit-unless-deny, permit-unless-deny
- First implementation of XACML 3.0 Functions: string-starts-with, string-ends-with, string-contains, string-substring


## 3.3.1 - 2013-05-14
### Added
- New license headers and file for Apache 2 license


## 3.2.0 - 2013-05-13
### Added
- Support of XACML 3.0 Obligations/Advices in Rules
- Compliance with new conformance tests for 3.0 (converted from XACML 2.0 official category III.A)


## 3.1.0 - 2013-05-13
### Added
- Beta support of Multiple Decision profile, on repeated attribute categories only
- Beta support of XACML 3.0 Policy(Set)s and Obligations/Advices in Policy(Set)s


## 3.0.0 - 2013-04-05
### Added
- Preliminary support of XACML 3.0

>>>>>>> 3a8ed7d6
<|MERGE_RESOLUTION|>--- conflicted
+++ resolved
@@ -1,10 +1,20 @@
-<<<<<<< HEAD
 # Change log
 All notable changes to this project are documented in this file following the [Keep a CHANGELOG](http://keepachangelog.com) conventions. 
 
 ## Issue references
 - Issues reported on [GitHub](https://github.com/authzforce/core/issues) are referenced in the form of `[GH-N]`, where N is the issue number. 
 - Issues reported on [OW2's GitLab](https://gitlab.ow2.org/authzforce/core/issues) are referenced in the form of `[GL-N]`, where N is the issue number.
+
+
+## 15.2.0
+### Changed
+- Upgraded parent project: 7.6.0
+- Upgraded dependencies:
+  - authzforce-ce-xacml-json-model: 2.3.0
+    - org.everit.json.schema: 1.12.1
+  - authzforce-ce-core-pdp-api: 16.3.0
+  - jongo: 1.4.1
+  - spring-core: 5.1.14
 
 
 ## 15.1.0
@@ -68,6 +78,9 @@
   	  - mailapi replaced with javax.mail-api: 1.6.0
   - Spring: 4.3.18 (fixes CVE)
   - authzforce-ce-xacml-json-model: 2.1.0
+- XML schema for AuthzForce test extensions (namespace `http://authzforce.github.io/core/xmlns/test/3`, located in file `org.ow2.authzforce.core.pdp.testutil.ext.xsd`) has been modified, esp. names of XML types, in order to avoid confusion between schema-derived (JAXB-annotated) classes describing the configuration of an AuthzForce extension, and its corresponding Java (logic) implementation:
+	- XML type `TestAttributeProvider` renamed to `TestAttributeProviderDescriptor`;
+	- XML type `MongoDBBasedPolicyProvider`renamed to `MongoDBBasedPolicyProviderDescriptor`.	
 - Copyright company name
 
 ### Added
@@ -574,595 +587,3 @@
 ## 3.0.0 - 2013-04-05
 ### Added
 - Preliminary support of XACML 3.0
-=======
-# Change log
-All notable changes to this project are documented in this file following the [Keep a CHANGELOG](http://keepachangelog.com) conventions. 
-
-## Issue references
-- Issues reported on [GitHub](https://github.com/authzforce/core/issues) are referenced in the form of `[GH-N]`, where N is the issue number. 
-- Issues reported on [OW2's GitLab](https://gitlab.ow2.org/authzforce/core/issues) are referenced in the form of `[GL-N]`, where N is the issue number.
-
-
-## 15.2.0
-### Changed
-- Upgraded parent project: 7.6.0
-- Upgraded dependencies:
-  - authzforce-ce-xacml-json-model: 2.3.0
-    - org.everit.json.schema: 1.12.1
-  - authzforce-ce-core-pdp-api: 16.3.0
-  - jongo: 1.4.1
-  - spring-core: 5.1.14
-
-
-## 15.1.0
-### Changed
-- Dependency authzforce-ce-core-pdp-api version changed to 16.2.0: removes class overlap at runtime between dependency `javax.mail:javax.mail-api` of `authzforce-ce-core-pdp-api` and `com.sun.mail:javax.mail` that this project depends on  
-
-
-## 15.0.0 
-**XML namespaces in PDP configuration files must be updated according to [migration guide](MIGRATION.md).**
-
-### Changed
-- Upgraded authzforce-ce-core-pdp-api to v16.1.0 (`PolicyProvider` interface defines new method (with default implementation): `getCandidateRootPolicy()`)
-- [GH-43]: PDP configuration has been simplified: 'rootPolicyRef' made optional (if undefined, the PDP gets the root policy via the PolicyProvider's new method `getCandidateRootPolicy()` as aforementioned.)
-- PDP configuration XSD versioning has been simplified: 
-	- Simplified namespace (removed minor version) to `http://authzforce.github.io/core/xmlns/pdp/7` 
-	- Schema version set to `7.1` (removed patch version).
-
-
-## 14.0.1
-### Fixed
-- [GH-42]: Incorrectly formed JSON responses when StatusCode is other than "ok"
-- CLI option `--pretty-print` (had no effect on XML)
-- Security vulnerability in `pdp-testutils` module's dependency `jackson-databind`: upgraded to v2.9.10.1.
-
-
-## 14.0.0
-### Changed
-- [GH-28]: simplified the PolicyProvider model, i.e. changed the following:
-  - **PDP configuration format** (XML Schema 'pdp.xsd') v7.0.0 (more info in [migration guide](MIGRATION.md) )
-	- Replaced 'refPolicyProvider' and 'rootPolicyProvider' XML elements with 'policyProvider' and 'rootPolicyRef'.
-	- StaticRootPolicyProvider and StaticRefPolicyProvider XML types replaced by one StaticPolicyProvider type.
-  - **PolicyProvider extension API** (interfaces): 
-    - Upgraded core-pdp-api dependency version: 16.0.0 (more info in [core-pdp-api's changelog](https://github.com/authzforce/core-pdp-api/blob/develop/CHANGELOG.md#1600) ):
-      - Replaced CloseableRefPolicyProvider and BaseStaticRefPolicyProvider classes with CloseablePolicyProvider and BaseStaticPolicyProvider
-- pdp-testutils module's dependency 'jackson-databind' upgraded to v2.9.10 (CVE fix)
-
-### Fixed
-- CVE-2019-14439
-
-### Added
-- Support for **Multiple Decision Profile when used with XACML/JSON Profile** (JSON input)
-
-
-## 13.3.1
-### Fixed
-- CVE affecting Spring v4.3.18: upgraded dependencies to depend on
-4.3.20:
-	- upgraded authzforce-ce-parent: 7.5.1
-	- authzforce-ce-xacml-json-model: 2.1.1
-- CVE-2018-1000873 on Jackson (Jongo dependency): upgraded:
-	- jackson-databind: 2.9.8
-
-
-## 13.3.0
-### Changed
-- Maven parent project version: 7.5.0
-- Maven dependencies:
-  - authzforce-ce-core-pdp-api: 15.3.0
-  	  - Guava: 24.1.1-jre
-  	  - jaxb2-basics: 1.11.1
-  	  - mailapi replaced with javax.mail-api: 1.6.0
-  - Spring: 4.3.18 (fixes CVE)
-  - authzforce-ce-xacml-json-model: 2.1.0
-- XML schema for AuthzForce test extensions (namespace `http://authzforce.github.io/core/xmlns/test/3`, located in file `org.ow2.authzforce.core.pdp.testutil.ext.xsd`) has been modified, esp. names of XML types, in order to avoid confusion between schema-derived (JAXB-annotated) classes describing the configuration of an AuthzForce extension, and its corresponding Java (logic) implementation:
-	- XML type `TestAttributeProvider` renamed to `TestAttributeProviderDescriptor`;
-	- XML type `MongoDBBasedPolicyProvider`renamed to `MongoDBBasedPolicyProviderDescriptor`.	
-- Copyright company name
-
-### Added
-- Dependency: javax.mail 1.6.0 (mail-api implementation for XACML RFC822Name support)
-- Feature: 
-	- EnvironmentProperties#replacePlaceholders() method now supports system properties and environment variables; and a default value (separated from the property name by '!') if the property is undefined. Therefore, PDP extensions such as Attribute and Policy Providers can accept placeholders for system properties and environment variables in their string configuration parameters (as part of PDP configuration) and perform placeholder replacements with their factory method's input EnvironmentProperties.
-	- In particular, 'policyLocation' elements in PDP's Policy Providers configuration now supports (not only PARENT_DIR property but also) system
-properties and environment variables (enclosed between '${...}') with default value if property/variable undefined.
-
-
-## 13.2.0
-### Changed
-- Maven dependency versions:
-  - `authzforce-ce-core-pdp-api`: 15.2.0 (change in `ExpressionFactory` interface: new method `getVariableExpression(variableId)`)
-- Policy / `VariableDefinition` evaluation: a XACML Variable expressions is now evaluated and the Variable assigned in the EvaluationContext where the `VariableDefinition` is defined (as opposed to previous behavior which consisted in lazy evaluation, ie only when used in a corresponding `VariableReference`), making the Variable's value available not only to `VariableReference` but also PDP extensions such as Attribute Providers, even if no corresponding `VariableReference` occurs in the policy)
-- `Time-in-range` function optimized (removed useless code)
-- `GenericAttributeProviderBasedAttributeDesignatorExpression` class moved to dependency authzforce-ce-core-pdp-api
-
-
-## 13.1.0
-### Changed
-- Maven parent project version: 7.3.0
-- Maven dependencies:
-  - authzforce-ce-core-pdp-api: 15.1.0
-  - Spring: 4.3.14.RELEASE
-  - logback-classic: 1.2.3
-  - authzforce-ce-xacml-json-model: 2.0.0
-   
-### Fixed
-- [GH-13]: changed pdp-testutils module's dependencies: 
-  - mongo-java-driver: 2.14.12 -> 3.5.0
-  - jongo: 1.3.0 -> 1.4.0
-
-### Added
-- PDP configuration schema (`pdp.xsd`) / StaticRefPolicyProvider XML type: 
-  - Added support for recursive directory searching of policies, e.g. pattern '.../*/*.xml' for searching on two directory levels
-  - Added option to ignore old versions (keep only the latest) when multiple versions of same policy ID found: `ignoreOldVersions=true`
-
-
-## 13.0.0 
-### Changed
-- authzforce-ce-core-pdp-api version: 15.0.0. [More info](https://github.com/authzforce/core-pdp-api/blob/develop/CHANGELOG.md#1500).
-
-### Fixed
-- pdp-testutils module depends on jongo version which depends on jackson-databind version < 2.9.5 affected by CVE-2018-7489. Fix: upgrade to 2.9.5.
-- NPE in `CoreRootPolicyProvider#getInstance(...)` with null `environmentProperties` arg
-- `BasePdpEngine#evaluate(IndividualDecisionRequest)` not using enabled decision cache
-
-
-## 12.0.0
-### Changed
-- Dependency authzforce-ce-core-pdp-api: version 13.0.0 -> 14.0.0; changes APIs for PDP AttributeProvider and DecisionCache extensions:
-	- Interface method DecisionCache.Factory#getInstance(...): added EnvironmentProperties parameter to allow passing environment properties to DecisionCache implementations
-	- Interface method AttributeProvider#get(...): replaced parameter type BagDatatype with Datatype to simplify AttributeProviders' code
-
-### Added
-- Base implementations of a few interfaces to help implementing unit tests for PDP extensions:
-	- BasePrimaryPolicyMetadata, implements PrimaryPolicyMetadata
-	- IndividualDecisionRequestContext, implements EvaluationContext
-
-
-## 11.0.1
-### Fixed
-- [GL-6]: IllegalArgumentException when applying XACML 'map' function to substring with string bag as first arg
-- Dependency of pdp-testutils module - Jongo 1.3.0 - depends on jackson-databind 2.7.3 which is affected by CVE-2018-5968. Fixed by forcing version of jackson-databind to 2.9.4 in file 'pom.xml', until Jongo team fixes the issue (https://github.com/bguerout/jongo/issues/327)
-
-
-## 11.0.0
-### Changed
-- Upgraded dependency authzforce-ce-core-pdp-api: 12.1.0 -> 13.0.0
-
-### Added
-- [GH-10]: new API feature allowing to create `AttributeValue`s or `AttributeBag`s from raw standard Java types using [default Java-to-XACML-type mappings](../../wiki/Default-Java-XACML-type-mappings) (without specifying the XACML datatype explicitly). This is done by calling `AttributeValueFactoryRegistry#newAttributeValue(Serializable)` (for creating AttributeValue) or `AttributeValueFactoryRegistry#newAttributeBag(Collection)` (for creating AttributeBag) methods, using `StandardAttributeValueFactories.getRegistry(...)` to get the proper `AttributeValueFactoryRegistry` instance to do that.  
-
-
-## 10.3.0
-### Fixed
-- [GH-9]: authzforce-ce-core-pdp-cli NullPointerException with filenames specified as relative paths to PDP configuration file and XACML request in arguments 
-
-### Changed
-- Parent project version: 7.1.0 -> 7.2.0, making dependency version changes:
-  - logback-classic: 1.1.9 -> 1.2.2 (to fix CVE affecting versions < 1.2.0)
-  - slf4j: 1.7.22 --> 1.7.25 (to match logback-classic version upgrade above)
-
-
-## 10.2.0
-### Added
-- Support for PDP configuration files located inside JARs (`jar` URLs)
-
-
-## 10.1.0
-### Changed
-- Parent project version: 7.0.0 -> 7.1.0
-- Dependency versions: 
-	- authzforce-ce-xacml-json-model: 1.0.0 -> 1.1.0
-		- org.everit.json.schema: 1.6.0 -> 1.6.1
-		- guava: 21.0 -> 22.0
-		- json: 20170516 -> 20171018
-	- authzforce-ce-core-pdp-api: 12.0.0 -> 12.1.0
-		- guava: 21.0 -> 22.0
-
-
-## 10.0.0
-### Changed
-- Parent project version: 6.0.0 -> 7.0.0:
-	- Changed managed Spring version: 4.3.6 -> 4.3.12
-- Dependency version: core-pdp-api: 11.0.0 ->12.0.0
-- Changed PDP configuration XSD: 5.0.0 -> 6.0.0:
-	- Replaced attribute `badRequestStatusDetailLevel` with `clientRequestErrorVerbosityLevel`
-	- Replaced attributes `requestFilter` and `resultFilter` with element `ioProcChain` of new type `InOutProcChain` defining a pair of request preprocessor (ex-requestFilter) and result postprocessor (ex-resultFilter)
-	- Added `maxIntegerValue` attribute allowing to define the expected max integer value to be handled by the PDP engine during evaluation, based on which the engine selects the best Java representation among several (BigInteger, Long, Integer) for memory and CPU usage optimization
-- Renamed PDP engine interfaces and base implementations:
-	* `(Base|Closeable)AttributeProviderModule` -> `(Base|Closeable)DesignatedAttributeProvider`
-	* `(Base)RequestFilter` -> `(Base)DecisionRequestPreprocessor`
-	* `DecisionResultFilter` -> `DecisionResultPostprocessor`
-	* `CloseablePdp` -> `CloseablePdpEngine`
-	* `(Base|Closeable)(Static)RefPolicyProviderModule` -> `(Base|Closeable)(Static)RefPolicyProvider`
-	* `RootPolicyProviderModule` -> `RootPolicyProvider`
-	* `(Base)DatatypeFactory(Registry)` -> `(Base)AttributeValueFactory(Registry)` (using new `AttributeDatatype` subclass of `Datatype`)
-- Core PDP engine made agnostic of decision request/response formats, and extensible through `PdpEngineInoutAdapter` interface, and more specifically `DecisionRequestPreprocessor` and `DecisionResultPostprocessor` interfaces, in order to support new types of input/output (SerDes) formats (native implementations provided for XACML 3.0/XML - core specification - using JAXB API, and XACML/JSON - JSON Profile of XACML 3.0)
-- Identifiers of native PDP requestFilter/resultFilter (now requestPreproc/resultPostproc) extensions: 
-	- *...:request-filter:...* renamed to *...:request-preproc:xacml-xml:...*
-	- *...result-filter:...* renamed to *...:result-postproc:xacml-xml:...*	
-- Replaced `JaxbXacmlUtils` utility class with `Xacml3JaxbHelper` (in authzforce-ce-xacml-model dependency)
-- Changed naming convention for Java class names with acronym(s) (only first letter should be uppercase), e.g. PolicyPOJO -> PolicyPojo
-
-### Added	
-- Module `pdp-io-xacml-json` - XACML JSON Profile implementation: provides PDP extensions for processing (request/result pre/postprocessors) JSON input/output formats defined by JSON Profile of
-XACML 3.0, and adapting to the PDP engine API; also provides automatic conversion of OASIS XACML 3.0/XML conformance test to XACML/JSON format (JSON Profile of XACML 3.0) with XSLT.
-- Module `pdp-cli`: provides a PDP command-line interface and produces an executable jar allowing to test the PDP engine on the command line
-- PDP engine I/O adapter extension mechanism for supporting new input/output formats of decision requests/responses
-- `PdpEngineAdapters` utility class to help instantiate PDP engines supporting specific input/output formats
-- `PpEngineConfiguration` utility class to help instantiate a PDP engine from a PDP XML configuration file (valid against PDP configuration XSD)
-
-
-## 9.1.0
-### Changed 
-- MongoDBRefPolicyProviderModule class: removed useless method already implemented by super class BaseStaticRefPolicyProviderModule.
-
-
-## 9.0.1
-### Fixed
-- Latest versions in Changelog 
-
-
-## 9.0.0
-### Changed
-- Version of parent project: 6.0.0:
-  - The XML schema definition of PDP Decision Cache extensions' base type have been simplified (a few attributes removed).
-- Version of dependency authzforce-ce-core-pdp-api: 11.0.0 (API changes):
-  - Changed PDPEngine interface methods
-  - Changed PDP extensions' interface methods: DecisionResultFilter, RequestFilter, DecisionCache (new EvaluationContext parameter to enable context-dependent caches), RefPolicyProvider (renamed RefPolicyProvider.Utils class to RefPolicyProvider.Helper).
-  - Changed EvaluationContext interface methods: 
-  		- Use of Bag replaced with AttributeBag class (AttributeBags are Bags with extra metadata such as the source - AttributeSource - of the attribute values: request, PDP, attribute provider extension, etc.
-  		- New methods to help PDP extensions to watch for changes to the context with listeners
-  - Changed Expression interface methods
-  - Changed VersionPatterns class methods to return new PolicyVersionPattern class that helps manipulate XACML VersionMatchTypes
-  - Renamed class IndividualDecisionRequest to IndividualXACMLRequest (XACML-specific model of Individual Decision Request)
-  - Renamed class IndividualPdpDecisionRequest to PdpDecisionRequest (individual request in XACML-agnostic AuthzForce model)
-  - Renamed class AttributeGUID(s) to AttributeFQN(s) (Fully Qualified Name is more appropriate than GUID)
-  - Renamed class MutableBag to MutableAttributeBag
-  - Aded BaseStaticRefPolicyProviderModule class as convenient base class for implementing static Policy Provider (StaticRefPolicyProviderModule) implementations
-
-### Added
-- [PolicyProvider implementation](pdp-testutils/src/main/java/org/ow2/authzforce/core/pdp/testutil/ext/MongoDBRefPolicyProviderModule.java) for testing and documentation purposes, using MongoDB as policy database system and Jongo as client library, with [JUnit test class](pdp-testutils/src/test/java/org/ow2/authzforce/core/pdp/testutil/test/MongoDBRefPolicyProviderModuleTest.java) showing how to use it.
-
-
-## 8.0.0
-### Changed
-- Version of parent project: 5.1.0
-- Version of dependency authzforce-ce-core-pdp-api: 9.1.0 (API changes)
-- License: GPL v3.0 replaced with Apache License v2.0
-- Project URL: 'https://tuleap.ow2.org/projects/authzforce' replaced with 'https://authzforce.ow2.org'
-- GIT repository URL base: 'https://tuleap.ow2.org/plugins/git/authzforce' replaced with 'https://gitlab.ow2.org/authzforce'
-- Project converted to multi-module project with two new modules in order to have properly separated artifact with the test utility classes to be reused in other AuthzForce projects (e.g. `server/webapp` and PDP extensions), therefore two new Maven artifacts:
-	- `authzforce-ce-core-pdp-engine` replacing artifact `authzforce-ce-core` (no classifier);
-	- `authzforce-ce-core-pdp-testutils` replacing artifact `authzforce-ce-core` with `tests` classifier.
-
-
-## 7.1.0
-### Added
-- [JIRA-26] Simplify evaluation of Apply expression with commutative numeric function f (e.g. add and multiply): if multiple arguments are constants A, B..., then: `f(a1,...an, A, b1,...bn, B, c1,...) = f(C, a1,...an, b1,...bn, c1...)` where `C = f(A,B...)` and a1,...an, b1,...bn, c1,... are the other arguments (variables).
-
-### Fixed
-- [JIRA-25] - Reopened - NullPointerException when parsing Apply expressions using invalid/unsupported Function ID. This is the final fix addressing higher-order functions. (Initial fix only addressed first-order ones.)
-- Artifact `authzforce-ce-core` with `tests` classifier: missing classes.
-
-
-## 7.0.0
-### Changed
-- Changed parent version: 4.1.1 -> 5.0.0
-- Changed dependency versions:
-	- AuthzForce Core PDP API: 8.2.0 -> 9.0.0
-	- SLF4J: 1.7.6 -> 1.7.22
-	- Spring: 4.3.5 -> 4.3.6
-	- Guava: 20.0 -> 21.0
-- Renamed `PDPImpl` class to `BasePdpEngine` implements new `PDPEngine` API
-
-### Removed
-- Removed/Merged `PdpConfigurationParser` class into new `BasePdpEngine` class (replacing `PDPImpl`)
-
-### Added
-- Unit test of CXF authorization interceptor (web service PEP) using AuthForce PDP engine, based on
- @coheiga's [XACML 3.0 Authorization Interceptor test](https://github.com/coheigea/testcases/blob/master/apache/cxf/cxf-sts-xacml/src/test/java/org/apache/coheigea/cxf/sts/xacml/authorization/xacml3/XACML3AuthorizationTest.java)
-
-
-## 6.1.0
-### Changed
-- Parent project version: 4.0.0 -> 4.1.1 => Changed dependency versions: 
-    - Spring 4.3.4 -> 4.3.5, 
-    - Saxon-HE 9.7.0-11 -> 9.7.0-14
-- authzforce-ce-core-pdp-api dependency version: 8.0.0 -> 8.2.0
-
-### Fixed
-- Security issues reported by Find Security Bugs plugin
-
-
-## 6.0.0
-### Added
-- Extension mechanism to switch HashMap/HashSet implementation; default implementation is based on native JRE and Guava.
-- Validation of 'n' argument (minimum of *true* arguments) of XACML 'n-of' function if this is constant (must be a positive integer not greater than the number of remaining arguments)
-- Validation of second and third arguments of XACML substring function if these are constants (arg1 >= 0 && (arg2 == -1 || arg2 >= arg1))
-- Maven plugin owasp-dependency-check to check vulnerabilities in dependencies
-
-### Changed
-- Maven parent project version: 3.4.0 -> 4.0.0:
-	- [GH-4] **Java version: 1.7 -> 1.8**
-	- Guava dependency version: 18.0 -> 20.0
-	- Saxon-HE dependency version: 9.6.0-5 -> 9.7.0-11
-	- com.sun.mail:javax.mail v1.5.4 changed to com.sun.mail:mailapi v1.5.6
-- Dependency authzforce-ce-core-pdp-api 7.1.1 -> 8.0.0
-- Behavior of *unordered* rule combining algorithms (deny-overrides, permit-overrides, deny-unless-permit and permit-unless deny), i.e. for which the order of evaluation may be different from the order of declaration: child elements are re-ordered for more efficiency (e.g. Deny rules evaluated first in case of deny-overrides algorithm), therefore the algorithm implementation, the order of evaluation in particular, now differs from ordered-* variants.
-
-### Removed
-- Dependency on Koloboke, replaced by extension mechanism mentioned in *Added* section that would allow to switch from the default HashMap/HashSet implementation to Koloboke-based.
-
-### Fixed
-- [JIRA-23] Enforcement of RuleId/PolicyId/PolicySetId uniqueness:
-	- PolicyId (resp. PolicySetId) should be unique across all policies loaded by PDP so that PolicyIdReferences (resp. PolicySetIdReferences) in Responses' PolicyIdentifierList are absolute references to applicable policies (no ambiguity).
- 	- [RuleId should be unique within a policy](https://lists.oasis-open.org/archives/xacml/201310/msg00025.html) -> A rule is globally uniquely identified by the parent PolicyId and the RuleId.
-- [JIRA-25] NullPointerException when parsing Apply expressions using invalid/unsupported Function ID. Partial fix addressing only invalid first-order functions. See release 7.0.1 for final fix addressing higher-order functions too.
-
-
-## 5.0.2
-### Changed
-- Dependency version: authzforce-core-pdp-api: 7.1.1 (was: 7.1.0)
-
-
-## 5.0.1
-### Fixed
-- [JIRA-22] When handling the same XACML Request twice in the same JVM with the root PolicySet using deny-unless-permit algorithm over a Policy returning simple Deny (no status/obligation/advice) and a Policy returning Permit/Deny with obligations/advice, the obligation is duplicated in the final result at the second time this situation occurs. 
-- XACML StatusCode XML serialization/marshalling error when Missing Attribute info that is no valid anyURI is returned by PDP in a Indeterminate Result
-- Memory management issue: native RootPolicyProvider modules keeping a reference to static refPolicyProvider, even after policies have been resolved statically at initialization time, preventing garbage collection and memory saving.
-- Calls to Logger impacted negatively by autoboxing
-
-### Removed
-- 'functionSet' element no longer supported in PDP XML configuration schema
-
-### Changed
-- PDP XML configuration schema namespace: http://authzforce.github.io/core/xmlns/pdp/5.0 (previous namespace: http://authzforce.github.io/core/xmlns/pdp/3.6). See *Removed* section for non-backward-compatible changes to the schema.
-- Parent project version: authzforce-ce-parent: 3.4.0
-- Dependency version: authzforce-ce-core-pdp-api: 7.1.0: requires to pass new EnvironmentProperties parameter to AttributeProvider module factories for using global PDP environment properties (such as PDP configuration file's parent directory)
-- Interpretation of XACML Request flag ReturnPolicyId=true, considering a policy "applicable" if and only if the decision is not NotApplicable and if it is not a root policy, the same goes for the enclosing policy. See also the discussion on the xacml-comment mailing list: https://lists.oasis-open.org/archives/xacml-comment/201605/msg00004.html
-
-### Added
-- New PDP configuration parameter: 'standardEnvAttributeSource' (enum) sets the source for the Standard Current Date/Time Environment Attribute values (current-date, current-time, current-dateTime), possible values: PDP_ONLY, REQUEST_ELSE_PDP, REQUEST_ONLY
-- New PDP configuration parameter: 'badRequestStatusDetailLevel': Level of detail in the StatusDetail returned in Indeterminate Results when the XACML Request syntax/content is invalid. Increasing this value usually helps better pinpoint the issue with the Request.
-- enum StandardFunction that enumerates all standard XACML function IDs
-- enum StandardEnvironmentAttribute that enumerates all XACML standard environment attribute identifiers
-- enum StandardCombiningAlgoritm that enumerates all standard XACML combining algorithms
-
-### Deprecated
-- Ability to marshall internal classes derived from XACML/JAXB Expressions back to the original JAXB Expression: it may consume a significant amount of extra memory, esp. when a nested PolicySet has deep nested Policy(Set)s, and it forces our internal evaluation classes to duplicate information and override many methods. Also it ties the internal model to the JAXB model which is far from optimal for evaluation purposes. Now we consider no longer the responsibility of the PDP to be able to marshall such XACML instances, but the caller's; in particular the classes ApplyExpression, AttributeDesignatorExpression, AttributeSelectorExpression, AttributeAssigmnentExpressionEvaluator no longer extend JAXB classes.
-
-
-## 4.0.2
-### Fixed
-- Issues reported by Codacy (including fixed issues in upgraded dependency core-pdp-api 4.0.2)
-
-
-## 4.0.0
-### Changed
-- Native PDP request filter IDs (values of `pdp` configuration element's `requestFilter` attribute):
-	- `urn:ow2:authzforce:xacml:request-filter:default-lax` changed to `urn:ow2:authzforce:feature:pdp:request-filter:default-lax`;
-	- `urn:ow2:authzforce:xacml:request-filter:default-strict` changed to `urn:ow2:authzforce:feature:pdp:request-filter:default-strict`;
-	- `urn:ow2:authzforce:xacml:request-filter:multiple:repeated-attribute-categories-strict` changed to `urn:ow2:authzforce:feature:pdp:request-filter:multiple:repeated-attribute-categories-strict`;
-	- `urn:ow2:authzforce:xacml:request-filter:multiple:repeated-attribute-categories-lax` changed to `urn:ow2:authzforce:feature:pdp:request-filter:multiple:repeated-attribute-categories-lax`.
-
-### Fixed
-- Maven dependency: authzforce-ce-core-pdp-api upgraded to v4.0.0 fixing license headers 
-- Fixed license headers (current year)
-- Fixed out-of-date documentation in pdp.xsd on PDP extensions
-
-
-## 3.9.0 
-### Added
-- New PdpExtensionLoader method providing the list of available extensions of a given type: datatype, function, combining algorithm, etc.
-
-### Removed
-- dnsName-equal and ipAddress-equal functions, which are not to be used because they are not in XACML spec (regexp-match equivalent must be used instead)
-
-### Fixed
-- NullPointerException when defining unknown combining algorithm ID in PDP configuration
-- PdpExtensionLoader throwing IllegalArgumentException if no extension found of this type, instead of returning an empty list when the extension type is actually valid but no extension found
-
-### Tests
-- New tests for custom extensions: result filter (implements CombinedDecision from XACML Multiple Decision Profile), simple datatype (dnsname-value from XACML DLP/NAC Profile), complex datatype (XACML Policy), function (dnsname-value-equal from XACML DLP/NAC Profile), combining algorithm (on-permit-apply-second from XACML Additional Combining Algorithms Profile)
-
-
-## 3.8.3
-### Fixed 
-- Removing Javadoc @author tag added automatically by maven Javadoc plugin without us knowing
-- PDP schema: removed limits (100) for maxVarRefDepth and maxPolicyRefDepth attributes. Hard arbitrary limits should not be in the XML schema.
-
-
-## 3.8.2
-### Fixed
-- Javadoc comments
-
-
-## 3.8.1
-### Fixed
-- Removed use of SAXON StandardURIChecker for validating anyURI XACML AttributeValues causing "possible memory leak" errors in Tomcat, as confirmed by: https://sourceforge.net/p/saxon/mailman/message/27043134 and https://sourceforge.net/p/saxon/mailman/saxon-help/thread/4F9E683E.8060001@saxonica.com/. Although XACML 3.0 still refers to XSD 1.0 which has a stricter definition of anyURI than XSD 1.1, the fix consisted to use XSD 1.1 anyURI definition for XACML anyURI AttributeValues. In this definition, anyURI and string datatypes have same value space (refer to XSD 1.1 Datatypes document or SAXON note http://www.saxonica.com/html/documentation9.4/changes/intro93/xsd11-93.html or mailing list: https://sourceforge.net/p/saxon/mailman/saxon-help/thread/4F9E683E.8060001@saxonica.com/) , therefore anyURI-specific validation is removed and anyURI values are accepted like string values by the program. However, this does not affect XML schema validation of Policy/PolicySet/Request documents against OASIS XACML 3.0 schema, where the XSD 1.0 definition of anyURI still applies.
-
-
-## 3.8.0
-### Changed
-- PDP XML schema: maxVariableRefDepth and maxPolicyRefDepth attributes made optional (instead of required)
-
-### Added
-- PDP XML schema: 'requestFilter' attribute (RequestFilter extension): 
-	- Added documentation about natively supported values, with '-lax' suffix meaning that duplicate <Attribute> with same meta-data in the same <Attributes> element of a Request is allowed (in compliance with XACML 3.0 core spec, §7.3.3), and '-strict' suffix meaning that it is not allowed (not strictly compliant with XACML 3.0 Core, section 7.3.3):
-		- 'urn:ow2:authzforce:xacml:request-filter:default-lax' and 'urn:ow2:authzforce:xacml:request-filter:default-strict': default requestFilter limited to what is specified in XACML 3.0 Core specification
-		- 'urn:ow2:authzforce:xacml:request-filter:multiple:repeated-attribute-categories-lax' and 'urn:ow2:authzforce:xacml:request-filter:multiple:repeated-attribute-categories-strict': implement Multiple Decision Profile, section 2.3 (repeated attribute categories)
-	- Added XSD-defined default value for this 'requestFilter' attribute: 'urn:ow2:authzforce:xacml:request-filter:default-lax'
-- Support for Extended Indeterminate values (XACML 3.0 Core specification, section 7.10-7.14, appendix C: combining algorithms)
-- PdpImpl#getStaticApplicablePolicies() method that provides all the PDP's applicable policies (root and referenced - directly or indirectly - from the root policy) if all are statically resolved. This allows PDP clients to know all the policies (if statically resolved) possibly used by the PDP during the evaluation.
-
-
-## 3.7.0
-### Added
-- Root policy provider module based on any policy-by-reference provider (parameter is the root policy reference to be resolved by the policy-by-reference provider)
-
-### Changed
-- PDP configuration XSD version -> 3.6.1 (supporting new configuration type for the new ref-based Root policy provider module mentioned in previous section)
-
-### Removed
-- Moved/Refactored API classes sufficient for implementing PDP extensions (Datatypes, Functions, Policy/Attribute providers, etc.) to a separate project: authzforce-ce-core-pdp-api
-
-### Fixed
-- Broken validation of max policy reference depth
-
-
-## 3.6.0
-### Added
-- Support all [XACML 3.0 conformance tests](https://lists.oasis-open.org/archives/xacml-comment/201404/msg00001.html) published by AT&T on XACML mailing list in March 2014, except IIA010, IIA012, IIA024, IID029, IID030, III.C.2, III.C.3, IIIE301, IIIE303, II.G.2-6 (see also [README](pdp-testutils/src/test/resources/conformance/xacml-3.0-from-2.0-ct/README.md) ); with specific adaptations and enhancements:
-  1. XACML 3.0 Schema validation in all conformance tests (original files are not all compliant with XACML 3.0). 
-  1. The original conformance test folder contains hundreds of files; for better readability and management, the folder is split in *mandatory* folder for tests on supported mandatory features (XACMl 3.0 core), *optional* folder for supported optional features (XACML 3.0 core and profiles), and *unsupported* for unsupported features.
-  1. For tests requiring a custom attribute finder, added a file with suffix `AttributeProvider.xml` that configures the `TestAttributeProviderModule`. This configuration file must contain a list of `Attributes` elements defining the attributes that this attribute provider is able to provide, with their constant values.
-  1. For tests requiring policies to be referenced via Policy(Set)IdReferences, added a directory named `refPolicies` containing a XACML Policy(Set) file per referenced Policy(Set).
-  1. For tests of Request syntax validation (syntax error expected to be detected by Authzforce PDP at initialization-time, i.e. before any Request evaluation), added suffix `.ignore` to the original test Policy(Set) and Response files.
-  1. For tests of Policy(Set) syntax validation (syntax error expected to be detected by Authzforce PDP at initialization-time, i.e. before any Request evaluation), added suffix `.ignore` to the original test Request and Response files.
-- [HTML description](pdp-testutils/src/test/resources/conformance/xacml-3.0-from-2.0-ct/ConformanceTests.html) of XACML 3.0 conformance tests
-- Support of Policy(Set)Version in Policy(Set)IdReference handled by the native policy finder
-- Support for Variable evaluation in Policy with scope management (variable is local to Policy where defined and inherited by Rules)
-- Added support of xpathExpressions (optional XACML feature) in Request with support of namespace-prefix mappings extracted from XML document (XACML Request/Policy(Set)/Rule) (typically via `xmlns` declarations) where the xpathExpression is defined, e.g. XACML Request or Policy(Set).
-- PDP configuration option to enable/disable XPath support (evaluation of xpathExpression datatype in Request/Policy(Set)/Rule, AttributeSelector and xpath functions)
-- Added support of RequestDefaults/XPathVersion (optional XACML features) for evaluation of xpathExpressions in Request, and PolicyDefaults/XPathVersion (optional XACML feature) for evaluation of xpathExpressions and AttributeSelectors in Policy(Set) documents.
-- Added support of ReturnPolicyIdList (optional XACML feature) to return identifiers of policies found applicable for the Request
-- Added support of xpath-node-count function (optional XACML feature)
-- New modes of request parsing/filtering and attribute matching to enforce best practices and optimize Request processing:
-  1. *Strict Attribute Issuer match*: in this mode, an AttributeDesignator without Issuer only matches XACML Request Attributes without Issuer (faster if all Attributes have an Issuer which is recommended, but not fully XACML (§5.29) compliant)
-  2. *Allow Attribute duplicates*: allows defining multi-valued attributes by repeating the same XACML Attribute (same AttributeId) within a XACML Attributes element (same Category). Indeed, not allowing this enables the PDP to parse and evaluate Requests more efficiently, especially if you know the Requests to be well-formed, i.e. all AttributeValues of a given Attribute are grouped together in the same `<Attribute>` element. However, it may not be fully compliant with the XACML spec according to a [discussion](https://lists.oasis-open.org/archives/xacml-dev/201507/msg00001.html) on the xacml-dev mailing list, referring to the XACML 3.0 core spec, §7.3.3, that indicates that multiple occurrences of the same `<Attribute>` with same meta-data but different values should be considered equivalent to a single `<Attribute>` element with same meta-data and merged values (multi-valued Attribute). Moreover, the XACML 3.0 conformance test 'IIIA024' expects this behavior: the multiple subject-id Attributes are expected to result in a multi-value bag during evaluation of the `<AttributeDesignator>`.
-- Features to prevent circular references in Policy(Set)IdReferences or VariableReference
-- Features to limit depth of PolicySetIdReference or VariableReference chain (otherwise no theoretical limit)
-
-### Changed
-- TestMatchAlg class replaced with official conformance test on Target matching: group II.B.
-- Improved `TestUtils` class to allow configuring a directory of referenced policies for Policy(Set)IdReferences, to enable/disable XPath support, and to configure a specific RequestFilter ID, e.g. to use the MultipleDecisionProfile for conformance tests of 'optional' features.
-- Renamed RELEASE-NOTES.md to CHANGELOG.md to adopt conventions from [keepachangelog.com](http://keepachangelog.com).
-- Logback dependency scope (maven) from `compile` to `test` (not required for compiling, only for tests, any SLF4J-compatible library may be used at runtime).
-- Moved old README.md content to the server project since it does not apply anymore to this project but to the AuthzForce server project.
-
-### Fixed 
-- Issues reported by PMD and findbugs
-- Fixed issues in [XACML 3.0 conformance tests](https://lists.oasis-open.org/archives/xacml-comment/201404/msg00001.html) published by AT&T on XACML mailing list in March 2014, see [README](pdp-testutils/src/test/resources/conformance/xacml-3.0-from-2.0-ct\README.md).
-- In logical OR, AND and N-OF functions, an Indeterminate argument results in Indeterminate result. 
-  1. FIX for OR function: If at least one True argument, return True regardless of Indeterminate arguments; else (no True) if there is at least one Indeterminate, return Indeterminate, return Indeterminate; else (no True/Indeterminate -> all false) return false
-  1. FIX for AND function: If at least one False argument, return False regardless of Indeterminate arguments; else (no False) if there is at least one Indeterminate, return Indeterminate, return Indeterminate; else (no False/Indeterminate -> all true) return true
-  1. FIX for N-OF function: similar to OR but checking if there are at least N Trues instead of 1, in the remaining arguments; else there is/are n True(s) with `n < N`; if there are at least `(N-n)` Indeterminate, return Indeterminate; else return false.
-- Misleading IllegalArgumentException error for XML-schema-valid anyURI but not valid for `java.net.URI` class. Fixed by using `java.lang.String` instead and validating strings according to anyURI definition with Saxon library
-- RuntimeException when no subject and no resource and no action attributes in the XACML request
-
-
-## 3.5.8 - 2015-04-01
-### Added
-- New XACML 3.0 versions of (ordered-)deny-overrides and (ordered-)permit-overrides combining algorithms (ALGORITHM IS NOT THE SAME as in XACML 2.0)
-
-### Changed
-- Renamed classes of XACML 1.0/2.0 combining algorithms (Ordered)DenyOverrides and (Ordered)PermitOverrides to Legacy*, and replaced with new XACML 3.0 versions
-
-### Fixed
-- Empty StatusDetail tag in Response when no StatusDetail (which is always the case as of now). Fix: remove the tag completely.
-
-
-## 3.5.7 - 2015-03-13
-### Changed
-- Upraded version of maven-jaxb2-plugin to 0.12.3 for JAXB-annotated java class generation from OASIS XACML model
-
-
-## 3.5.6 - 2015-02-27
-### Added
-- Generic test class for non-regression tests
-- TestsAttributeFinder class for tests with a mock attribute finder (e.g. in non-regression tests)
-- Functional unit test for Multiple Decision Profile with repeated categories (section 2.3 of XACML MDP)
-
-### Changed
-- Changed PDP *evaluate* method return type to standard XACML Response (JAXB-annotated)
-- More explicit error messages for illegal parameters to functions: function ID, expected argument type, number of arguments, etc.
-
-### Fixed
-- NullPointerException with Indeterminate result of evaluating XACML AllOf or if no AllOf matches in a AnyOf
-- NullPointerException when no resource-id attribute in XACML Request: 
-- XACML Apply element marshalling (some elements were lost)
-
-
-## 3.5.5 - 2015-01-26
-### Added
-- PDP configuration XML schema for configuration loading with JAXB and schema validation
-- Framework for plugging PDP extensions (attribute/policy finders) by configuration, without re-compiling
-- PDP Bean class usable as JNDI resource
-
-### Changed
-- License changed to GPLV3
-- Upgrade code to use new Java 7 features
-- Policy finder change: FilePolicyModule replaced with StaticPolicyFinderModule that supports loading policy files from any Spring-compatible resource URL
-
-### Fixed
-- Thread-local memory leak
-- Empty Obligations/Associated Advice with permit|deny-unless-deny|permit combining algorithms
-
-
-## 3.5.4 - 2014-12-23
-### Added
-- Unit tests for various match functions introduced in XACML 2.0 on strings, x509Names, rfc822Names, date/time, IP address
-- Unit tests on date/time arithmetic functions, number arithmetic functions
-- Unit tests for Set functions, higher-order bag functions
-- Unit tests for logical functions
-- Implementations of date/time artithemtic functions, number arithmetic, string-equal-*, higher-order bag functions
-- Unit tests for "abstract" functions, e.g. 'map'
-- Logback dependency for logging
-
-### Changed
-- Log formats
-
-
-## 3.5.3 - 2013-12-16
-### Added
-- Support of Policy(Set)IdReference with StaticRefPolicyFinder class
-- Support of dynamic obligations/advices containing AttributeDesignators or other expressions evaluated in the request context
-- Enhanced debug logs in evaluation of Target, Policy(Set), Rule
-
-
-## 3.5.2 - 2013-11-29
-### Fixed
-- Fixed bug when there were more than one AnyOf and AllOf: only the Match element was evaluated with the "match(context)" function
-
-
-## 3.4.2 - 2013-07-03
-### Fixed
-- Fixing bugs on deny-unless-permit and permit-unless-deny rule combining algorithms (misplaced cast)
-
-
-## 3.4.0 - 2013-05-30
-### Added
-- Implementation working with XACML 3.0 requests and policies compliant with OASIS XACML model (xsd)
-- Partial implementation of the Multiple Decision Profile. The MultiRequests scheme is not implemented yet
-- Functionnal tests added for XACML 3.0 model. This is actually the OASIS functional tests translated to a v3.O model.
-- Implementation of the "IncludeInResult" attribute
-- Support of XACML Obligations
-- Support of XACML Advices
-- Apache 2.0 licence headers added to every source file
-- First implementation of XACML 3.0 Combining algorithms: deny-unless-permit, deny-unless-permit, permit-unless-deny, permit-unless-deny
-- First implementation of XACML 3.0 Functions: string-starts-with, string-ends-with, string-contains, string-substring
-
-
-## 3.3.1 - 2013-05-14
-### Added
-- New license headers and file for Apache 2 license
-
-
-## 3.2.0 - 2013-05-13
-### Added
-- Support of XACML 3.0 Obligations/Advices in Rules
-- Compliance with new conformance tests for 3.0 (converted from XACML 2.0 official category III.A)
-
-
-## 3.1.0 - 2013-05-13
-### Added
-- Beta support of Multiple Decision profile, on repeated attribute categories only
-- Beta support of XACML 3.0 Policy(Set)s and Obligations/Advices in Policy(Set)s
-
-
-## 3.0.0 - 2013-04-05
-### Added
-- Preliminary support of XACML 3.0
-
->>>>>>> 3a8ed7d6
