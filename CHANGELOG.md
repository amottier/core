# Change log
All notable changes to this project are documented in this file following the [Keep a CHANGELOG](http://keepachangelog.com) conventions. 

## Issue references
- Issues reported on [GitHub](https://github.com/authzforce/core/issues) are referenced in the form of `[GH-N]`, where N is the issue number. 
- Issues reported on [OW2's GitLab](https://gitlab.ow2.org/authzforce/core/issues) are referenced in the form of `[GL-N]`, where N is the issue number.


<<<<<<< HEAD
=======
## 15.0.0 
** XML namespaces in PDP configuration files must be updated according to [migration guide](MIGRATION.md).**

### Changed
- Upgraded authzforce-ce-core-pdp-api to v16.1.0 (`PolicyProvider` interface defines new method (with default implementation): `getCandidateRootPolicy()`)
- [GH-43]: PDP configuration has been simplified: 'rootPolicyRef' made optional (if undefined, the PDP gets the root policy via the PolicyProvider's new method `getCandidateRootPolicy()` as aforementioned.)
- PDP configuration XSD versioning has been simplified: 
	- Simplified namespace (removed minor version) to `http://authzforce.github.io/core/xmlns/pdp/7` 
	- Schema version set to `7.1` (removed patch version).


>>>>>>> b464ea81
## 14.0.1
### Fixed
- [GH-42]: Incorrectly formed JSON responses when StatusCode is other than "ok"
- CLI option `--pretty-print` (had no effect on XML)
- Security vulnerability in `pdp-testutils` module's dependency `jackson-databind`: upgraded to v2.9.10.1.


## 14.0.0
### Changed
- [GH-28]: simplified the PolicyProvider model, i.e. changed the following:
  - **PDP configuration format** (XML Schema 'pdp.xsd') v7.0.0 (more info in [migration guide](MIGRATION.md) )
	- Replaced 'refPolicyProvider' and 'rootPolicyProvider' XML elements with 'policyProvider' and 'rootPolicyRef'.
	- StaticRootPolicyProvider and StaticRefPolicyProvider XML types replaced by one StaticPolicyProvider type.
  - **PolicyProvider extension API** (interfaces): 
    - Upgraded core-pdp-api dependency version: 16.0.0 (more info in [core-pdp-api's changelog](https://github.com/authzforce/core-pdp-api/blob/develop/CHANGELOG.md#1600) ):
      - Replaced CloseableRefPolicyProvider and BaseStaticRefPolicyProvider classes with CloseablePolicyProvider and BaseStaticPolicyProvider
- pdp-testutils module's dependency 'jackson-databind' upgraded to v2.9.10 (CVE fix)

### Fixed
- CVE-2019-14439

### Added
- Support for **Multiple Decision Profile when used with XACML/JSON Profile** (JSON input)


## 13.3.1
### Fixed
- CVE affecting Spring v4.3.18: upgraded dependencies to depend on
4.3.20:
	- upgraded authzforce-ce-parent: 7.5.1
	- authzforce-ce-xacml-json-model: 2.1.1
- CVE-2018-1000873 on Jackson (Jongo dependency): upgraded:
	- jackson-databind: 2.9.8


## 13.3.0
### Changed
- Maven parent project version: 7.5.0
- Maven dependencies:
  - authzforce-ce-core-pdp-api: 15.3.0
  	  - Guava: 24.1.1-jre
  	  - jaxb2-basics: 1.11.1
  	  - mailapi replaced with javax.mail-api: 1.6.0
  - Spring: 4.3.18 (fixes CVE)
  - authzforce-ce-xacml-json-model: 2.1.0
- Copyright company name

### Added
- Dependency: javax.mail 1.6.0 (mail-api implementation for XACML RFC822Name support)
- Feature: 
	- EnvironmentProperties#replacePlaceholders() method now supports system properties and environment variables; and a default value (separated from the property name by '!') if the property is undefined. Therefore, PDP extensions such as Attribute and Policy Providers can accept placeholders for system properties and environment variables in their string configuration parameters (as part of PDP configuration) and perform placeholder replacements with their factory method's input EnvironmentProperties.
	- In particular, 'policyLocation' elements in PDP's Policy Providers configuration now supports (not only PARENT_DIR property but also) system
properties and environment variables (enclosed between '${...}') with default value if property/variable undefined.


## 13.2.0
### Changed
- Maven dependency versions:
  - `authzforce-ce-core-pdp-api`: 15.2.0 (change in `ExpressionFactory` interface: new method `getVariableExpression(variableId)`)
- Policy / `VariableDefinition` evaluation: a XACML Variable expressions is now evaluated and the Variable assigned in the EvaluationContext where the `VariableDefinition` is defined (as opposed to previous behavior which consisted in lazy evaluation, ie only when used in a corresponding `VariableReference`), making the Variable's value available not only to `VariableReference` but also PDP extensions such as Attribute Providers, even if no corresponding `VariableReference` occurs in the policy)
- `Time-in-range` function optimized (removed useless code)
- `GenericAttributeProviderBasedAttributeDesignatorExpression` class moved to dependency authzforce-ce-core-pdp-api


## 13.1.0
### Changed
- Maven parent project version: 7.3.0
- Maven dependencies:
  - authzforce-ce-core-pdp-api: 15.1.0
  - Spring: 4.3.14.RELEASE
  - logback-classic: 1.2.3
  - authzforce-ce-xacml-json-model: 2.0.0
   
### Fixed
- [GH-13]: changed pdp-testutils module's dependencies: 
  - mongo-java-driver: 2.14.12 -> 3.5.0
  - jongo: 1.3.0 -> 1.4.0

### Added
- PDP configuration schema (`pdp.xsd`) / StaticRefPolicyProvider XML type: 
  - Added support for recursive directory searching of policies, e.g. pattern '.../*/*.xml' for searching on two directory levels
  - Added option to ignore old versions (keep only the latest) when multiple versions of same policy ID found: `ignoreOldVersions=true`


## 13.0.0 
### Changed
- authzforce-ce-core-pdp-api version: 15.0.0. [More info](https://github.com/authzforce/core-pdp-api/blob/develop/CHANGELOG.md#1500).

### Fixed
- pdp-testutils module depends on jongo version which depends on jackson-databind version < 2.9.5 affected by CVE-2018-7489. Fix: upgrade to 2.9.5.
- NPE in `CoreRootPolicyProvider#getInstance(...)` with null `environmentProperties` arg
- `BasePdpEngine#evaluate(IndividualDecisionRequest)` not using enabled decision cache


## 12.0.0
### Changed
- Dependency authzforce-ce-core-pdp-api: version 13.0.0 -> 14.0.0; changes APIs for PDP AttributeProvider and DecisionCache extensions:
	- Interface method DecisionCache.Factory#getInstance(...): added EnvironmentProperties parameter to allow passing environment properties to DecisionCache implementations
	- Interface method AttributeProvider#get(...): replaced parameter type BagDatatype with Datatype to simplify AttributeProviders' code

### Added
- Base implementations of a few interfaces to help implementing unit tests for PDP extensions:
	- BasePrimaryPolicyMetadata, implements PrimaryPolicyMetadata
	- IndividualDecisionRequestContext, implements EvaluationContext


## 11.0.1
### Fixed
- [GL-6]: IllegalArgumentException when applying XACML 'map' function to substring with string bag as first arg
- Dependency of pdp-testutils module - Jongo 1.3.0 - depends on jackson-databind 2.7.3 which is affected by CVE-2018-5968. Fixed by forcing version of jackson-databind to 2.9.4 in file 'pom.xml', until Jongo team fixes the issue (https://github.com/bguerout/jongo/issues/327)


## 11.0.0
### Changed
- Upgraded dependency authzforce-ce-core-pdp-api: 12.1.0 -> 13.0.0

### Added
- [GH-10]: new API feature allowing to create `AttributeValue`s or `AttributeBag`s from raw standard Java types using [default Java-to-XACML-type mappings](../../wiki/Default-Java-XACML-type-mappings) (without specifying the XACML datatype explicitly). This is done by calling `AttributeValueFactoryRegistry#newAttributeValue(Serializable)` (for creating AttributeValue) or `AttributeValueFactoryRegistry#newAttributeBag(Collection)` (for creating AttributeBag) methods, using `StandardAttributeValueFactories.getRegistry(...)` to get the proper `AttributeValueFactoryRegistry` instance to do that.  


## 10.3.0
### Fixed
- [GH-9]: authzforce-ce-core-pdp-cli NullPointerException with filenames specified as relative paths to PDP configuration file and XACML request in arguments 

### Changed
- Parent project version: 7.1.0 -> 7.2.0, making dependency version changes:
  - logback-classic: 1.1.9 -> 1.2.2 (to fix CVE affecting versions < 1.2.0)
  - slf4j: 1.7.22 --> 1.7.25 (to match logback-classic version upgrade above)


## 10.2.0
### Added
- Support for PDP configuration files located inside JARs (`jar` URLs)


## 10.1.0
### Changed
- Parent project version: 7.0.0 -> 7.1.0
- Dependency versions: 
	- authzforce-ce-xacml-json-model: 1.0.0 -> 1.1.0
		- org.everit.json.schema: 1.6.0 -> 1.6.1
		- guava: 21.0 -> 22.0
		- json: 20170516 -> 20171018
	- authzforce-ce-core-pdp-api: 12.0.0 -> 12.1.0
		- guava: 21.0 -> 22.0


## 10.0.0
### Changed
- Parent project version: 6.0.0 -> 7.0.0:
	- Changed managed Spring version: 4.3.6 -> 4.3.12
- Dependency version: core-pdp-api: 11.0.0 ->12.0.0
- Changed PDP configuration XSD: 5.0.0 -> 6.0.0:
	- Replaced attribute `badRequestStatusDetailLevel` with `clientRequestErrorVerbosityLevel`
	- Replaced attributes `requestFilter` and `resultFilter` with element `ioProcChain` of new type `InOutProcChain` defining a pair of request preprocessor (ex-requestFilter) and result postprocessor (ex-resultFilter)
	- Added `maxIntegerValue` attribute allowing to define the expected max integer value to be handled by the PDP engine during evaluation, based on which the engine selects the best Java representation among several (BigInteger, Long, Integer) for memory and CPU usage optimization
- Renamed PDP engine interfaces and base implementations:
	* `(Base|Closeable)AttributeProviderModule` -> `(Base|Closeable)DesignatedAttributeProvider`
	* `(Base)RequestFilter` -> `(Base)DecisionRequestPreprocessor`
	* `DecisionResultFilter` -> `DecisionResultPostprocessor`
	* `CloseablePdp` -> `CloseablePdpEngine`
	* `(Base|Closeable)(Static)RefPolicyProviderModule` -> `(Base|Closeable)(Static)RefPolicyProvider`
	* `RootPolicyProviderModule` -> `RootPolicyProvider`
	* `(Base)DatatypeFactory(Registry)` -> `(Base)AttributeValueFactory(Registry)` (using new `AttributeDatatype` subclass of `Datatype`)
- Core PDP engine made agnostic of decision request/response formats, and extensible through `PdpEngineInoutAdapter` interface, and more specifically `DecisionRequestPreprocessor` and `DecisionResultPostprocessor` interfaces, in order to support new types of input/output (SerDes) formats (native implementations provided for XACML 3.0/XML - core specification - using JAXB API, and XACML/JSON - JSON Profile of XACML 3.0)
- Identifiers of native PDP requestFilter/resultFilter (now requestPreproc/resultPostproc) extensions: 
	- *...:request-filter:...* renamed to *...:request-preproc:xacml-xml:...*
	- *...result-filter:...* renamed to *...:result-postproc:xacml-xml:...*	
- Replaced `JaxbXacmlUtils` utility class with `Xacml3JaxbHelper` (in authzforce-ce-xacml-model dependency)
- Changed naming convention for Java class names with acronym(s) (only first letter should be uppercase), e.g. PolicyPOJO -> PolicyPojo

### Added	
- Module `pdp-io-xacml-json` - XACML JSON Profile implementation: provides PDP extensions for processing (request/result pre/postprocessors) JSON input/output formats defined by JSON Profile of
XACML 3.0, and adapting to the PDP engine API; also provides automatic conversion of OASIS XACML 3.0/XML conformance test to XACML/JSON format (JSON Profile of XACML 3.0) with XSLT.
- Module `pdp-cli`: provides a PDP command-line interface and produces an executable jar allowing to test the PDP engine on the command line
- PDP engine I/O adapter extension mechanism for supporting new input/output formats of decision requests/responses
- `PdpEngineAdapters` utility class to help instantiate PDP engines supporting specific input/output formats
- `PpEngineConfiguration` utility class to help instantiate a PDP engine from a PDP XML configuration file (valid against PDP configuration XSD)


## 9.1.0
### Changed 
- MongoDBRefPolicyProviderModule class: removed useless method already implemented by super class BaseStaticRefPolicyProviderModule.


## 9.0.1
### Fixed
- Latest versions in Changelog 


## 9.0.0
### Changed
- Version of parent project: 6.0.0:
  - The XML schema definition of PDP Decision Cache extensions' base type have been simplified (a few attributes removed).
- Version of dependency authzforce-ce-core-pdp-api: 11.0.0 (API changes):
  - Changed PDPEngine interface methods
  - Changed PDP extensions' interface methods: DecisionResultFilter, RequestFilter, DecisionCache (new EvaluationContext parameter to enable context-dependent caches), RefPolicyProvider (renamed RefPolicyProvider.Utils class to RefPolicyProvider.Helper).
  - Changed EvaluationContext interface methods: 
  		- Use of Bag replaced with AttributeBag class (AttributeBags are Bags with extra metadata such as the source - AttributeSource - of the attribute values: request, PDP, attribute provider extension, etc.
  		- New methods to help PDP extensions to watch for changes to the context with listeners
  - Changed Expression interface methods
  - Changed VersionPatterns class methods to return new PolicyVersionPattern class that helps manipulate XACML VersionMatchTypes
  - Renamed class IndividualDecisionRequest to IndividualXACMLRequest (XACML-specific model of Individual Decision Request)
  - Renamed class IndividualPdpDecisionRequest to PdpDecisionRequest (individual request in XACML-agnostic AuthzForce model)
  - Renamed class AttributeGUID(s) to AttributeFQN(s) (Fully Qualified Name is more appropriate than GUID)
  - Renamed class MutableBag to MutableAttributeBag
  - Aded BaseStaticRefPolicyProviderModule class as convenient base class for implementing static Policy Provider (StaticRefPolicyProviderModule) implementations

### Added
- [PolicyProvider implementation](pdp-testutils/src/main/java/org/ow2/authzforce/core/pdp/testutil/ext/MongoDBRefPolicyProviderModule.java) for testing and documentation purposes, using MongoDB as policy database system and Jongo as client library, with [JUnit test class](pdp-testutils/src/test/java/org/ow2/authzforce/core/pdp/testutil/test/MongoDBRefPolicyProviderModuleTest.java) showing how to use it.


## 8.0.0
### Changed
- Version of parent project: 5.1.0
- Version of dependency authzforce-ce-core-pdp-api: 9.1.0 (API changes)
- License: GPL v3.0 replaced with Apache License v2.0
- Project URL: 'https://tuleap.ow2.org/projects/authzforce' replaced with 'https://authzforce.ow2.org'
- GIT repository URL base: 'https://tuleap.ow2.org/plugins/git/authzforce' replaced with 'https://gitlab.ow2.org/authzforce'
- Project converted to multi-module project with two new modules in order to have properly separated artifact with the test utility classes to be reused in other AuthzForce projects (e.g. `server/webapp` and PDP extensions), therefore two new Maven artifacts:
	- `authzforce-ce-core-pdp-engine` replacing artifact `authzforce-ce-core` (no classifier);
	- `authzforce-ce-core-pdp-testutils` replacing artifact `authzforce-ce-core` with `tests` classifier.


## 7.1.0
### Added
- [JIRA-26] Simplify evaluation of Apply expression with commutative numeric function f (e.g. add and multiply): if multiple arguments are constants A, B..., then: `f(a1,...an, A, b1,...bn, B, c1,...) = f(C, a1,...an, b1,...bn, c1...)` where `C = f(A,B...)` and a1,...an, b1,...bn, c1,... are the other arguments (variables).

### Fixed
- [JIRA-25] - Reopened - NullPointerException when parsing Apply expressions using invalid/unsupported Function ID. This is the final fix addressing higher-order functions. (Initial fix only addressed first-order ones.)
- Artifact `authzforce-ce-core` with `tests` classifier: missing classes.


## 7.0.0
### Changed
- Changed parent version: 4.1.1 -> 5.0.0
- Changed dependency versions:
	- AuthzForce Core PDP API: 8.2.0 -> 9.0.0
	- SLF4J: 1.7.6 -> 1.7.22
	- Spring: 4.3.5 -> 4.3.6
	- Guava: 20.0 -> 21.0
- Renamed `PDPImpl` class to `BasePdpEngine` implements new `PDPEngine` API

### Removed
- Removed/Merged `PdpConfigurationParser` class into new `BasePdpEngine` class (replacing `PDPImpl`)

### Added
- Unit test of CXF authorization interceptor (web service PEP) using AuthForce PDP engine, based on
 @coheiga's [XACML 3.0 Authorization Interceptor test](https://github.com/coheigea/testcases/blob/master/apache/cxf/cxf-sts-xacml/src/test/java/org/apache/coheigea/cxf/sts/xacml/authorization/xacml3/XACML3AuthorizationTest.java)


## 6.1.0
### Changed
- Parent project version: 4.0.0 -> 4.1.1 => Changed dependency versions: 
    - Spring 4.3.4 -> 4.3.5, 
    - Saxon-HE 9.7.0-11 -> 9.7.0-14
- authzforce-ce-core-pdp-api dependency version: 8.0.0 -> 8.2.0

### Fixed
- Security issues reported by Find Security Bugs plugin


## 6.0.0
### Added
- Extension mechanism to switch HashMap/HashSet implementation; default implementation is based on native JRE and Guava.
- Validation of 'n' argument (minimum of *true* arguments) of XACML 'n-of' function if this is constant (must be a positive integer not greater than the number of remaining arguments)
- Validation of second and third arguments of XACML substring function if these are constants (arg1 >= 0 && (arg2 == -1 || arg2 >= arg1))
- Maven plugin owasp-dependency-check to check vulnerabilities in dependencies

### Changed
- Maven parent project version: 3.4.0 -> 4.0.0:
	- [GH-4] **Java version: 1.7 -> 1.8**
	- Guava dependency version: 18.0 -> 20.0
	- Saxon-HE dependency version: 9.6.0-5 -> 9.7.0-11
	- com.sun.mail:javax.mail v1.5.4 changed to com.sun.mail:mailapi v1.5.6
- Dependency authzforce-ce-core-pdp-api 7.1.1 -> 8.0.0
- Behavior of *unordered* rule combining algorithms (deny-overrides, permit-overrides, deny-unless-permit and permit-unless deny), i.e. for which the order of evaluation may be different from the order of declaration: child elements are re-ordered for more efficiency (e.g. Deny rules evaluated first in case of deny-overrides algorithm), therefore the algorithm implementation, the order of evaluation in particular, now differs from ordered-* variants.

### Removed
- Dependency on Koloboke, replaced by extension mechanism mentioned in *Added* section that would allow to switch from the default HashMap/HashSet implementation to Koloboke-based.

### Fixed
- [JIRA-23] Enforcement of RuleId/PolicyId/PolicySetId uniqueness:
	- PolicyId (resp. PolicySetId) should be unique across all policies loaded by PDP so that PolicyIdReferences (resp. PolicySetIdReferences) in Responses' PolicyIdentifierList are absolute references to applicable policies (no ambiguity).
 	- [RuleId should be unique within a policy](https://lists.oasis-open.org/archives/xacml/201310/msg00025.html) -> A rule is globally uniquely identified by the parent PolicyId and the RuleId.
- [JIRA-25] NullPointerException when parsing Apply expressions using invalid/unsupported Function ID. Partial fix addressing only invalid first-order functions. See release 7.0.1 for final fix addressing higher-order functions too.


## 5.0.2
### Changed
- Dependency version: authzforce-core-pdp-api: 7.1.1 (was: 7.1.0)


## 5.0.1
### Fixed
- [JIRA-22] When handling the same XACML Request twice in the same JVM with the root PolicySet using deny-unless-permit algorithm over a Policy returning simple Deny (no status/obligation/advice) and a Policy returning Permit/Deny with obligations/advice, the obligation is duplicated in the final result at the second time this situation occurs. 
- XACML StatusCode XML serialization/marshalling error when Missing Attribute info that is no valid anyURI is returned by PDP in a Indeterminate Result
- Memory management issue: native RootPolicyProvider modules keeping a reference to static refPolicyProvider, even after policies have been resolved statically at initialization time, preventing garbage collection and memory saving.
- Calls to Logger impacted negatively by autoboxing

### Removed
- 'functionSet' element no longer supported in PDP XML configuration schema

### Changed
- PDP XML configuration schema namespace: http://authzforce.github.io/core/xmlns/pdp/5.0 (previous namespace: http://authzforce.github.io/core/xmlns/pdp/3.6). See *Removed* section for non-backward-compatible changes to the schema.
- Parent project version: authzforce-ce-parent: 3.4.0
- Dependency version: authzforce-ce-core-pdp-api: 7.1.0: requires to pass new EnvironmentProperties parameter to AttributeProvider module factories for using global PDP environment properties (such as PDP configuration file's parent directory)
- Interpretation of XACML Request flag ReturnPolicyId=true, considering a policy "applicable" if and only if the decision is not NotApplicable and if it is not a root policy, the same goes for the enclosing policy. See also the discussion on the xacml-comment mailing list: https://lists.oasis-open.org/archives/xacml-comment/201605/msg00004.html

### Added
- New PDP configuration parameter: 'standardEnvAttributeSource' (enum) sets the source for the Standard Current Date/Time Environment Attribute values (current-date, current-time, current-dateTime), possible values: PDP_ONLY, REQUEST_ELSE_PDP, REQUEST_ONLY
- New PDP configuration parameter: 'badRequestStatusDetailLevel': Level of detail in the StatusDetail returned in Indeterminate Results when the XACML Request syntax/content is invalid. Increasing this value usually helps better pinpoint the issue with the Request.
- enum StandardFunction that enumerates all standard XACML function IDs
- enum StandardEnvironmentAttribute that enumerates all XACML standard environment attribute identifiers
- enum StandardCombiningAlgoritm that enumerates all standard XACML combining algorithms

### Deprecated
- Ability to marshall internal classes derived from XACML/JAXB Expressions back to the original JAXB Expression: it may consume a significant amount of extra memory, esp. when a nested PolicySet has deep nested Policy(Set)s, and it forces our internal evaluation classes to duplicate information and override many methods. Also it ties the internal model to the JAXB model which is far from optimal for evaluation purposes. Now we consider no longer the responsibility of the PDP to be able to marshall such XACML instances, but the caller's; in particular the classes ApplyExpression, AttributeDesignatorExpression, AttributeSelectorExpression, AttributeAssigmnentExpressionEvaluator no longer extend JAXB classes.


## 4.0.2
### Fixed
- Issues reported by Codacy (including fixed issues in upgraded dependency core-pdp-api 4.0.2)


## 4.0.0
### Changed
- Native PDP request filter IDs (values of `pdp` configuration element's `requestFilter` attribute):
	- `urn:ow2:authzforce:xacml:request-filter:default-lax` changed to `urn:ow2:authzforce:feature:pdp:request-filter:default-lax`;
	- `urn:ow2:authzforce:xacml:request-filter:default-strict` changed to `urn:ow2:authzforce:feature:pdp:request-filter:default-strict`;
	- `urn:ow2:authzforce:xacml:request-filter:multiple:repeated-attribute-categories-strict` changed to `urn:ow2:authzforce:feature:pdp:request-filter:multiple:repeated-attribute-categories-strict`;
	- `urn:ow2:authzforce:xacml:request-filter:multiple:repeated-attribute-categories-lax` changed to `urn:ow2:authzforce:feature:pdp:request-filter:multiple:repeated-attribute-categories-lax`.

### Fixed
- Maven dependency: authzforce-ce-core-pdp-api upgraded to v4.0.0 fixing license headers 
- Fixed license headers (current year)
- Fixed out-of-date documentation in pdp.xsd on PDP extensions


## 3.9.0 
### Added
- New PdpExtensionLoader method providing the list of available extensions of a given type: datatype, function, combining algorithm, etc.

### Removed
- dnsName-equal and ipAddress-equal functions, which are not to be used because they are not in XACML spec (regexp-match equivalent must be used instead)

### Fixed
- NullPointerException when defining unknown combining algorithm ID in PDP configuration
- PdpExtensionLoader throwing IllegalArgumentException if no extension found of this type, instead of returning an empty list when the extension type is actually valid but no extension found

### Tests
- New tests for custom extensions: result filter (implements CombinedDecision from XACML Multiple Decision Profile), simple datatype (dnsname-value from XACML DLP/NAC Profile), complex datatype (XACML Policy), function (dnsname-value-equal from XACML DLP/NAC Profile), combining algorithm (on-permit-apply-second from XACML Additional Combining Algorithms Profile)


## 3.8.3
### Fixed 
- Removing Javadoc @author tag added automatically by maven Javadoc plugin without us knowing
- PDP schema: removed limits (100) for maxVarRefDepth and maxPolicyRefDepth attributes. Hard arbitrary limits should not be in the XML schema.


## 3.8.2
### Fixed
- Javadoc comments


## 3.8.1
### Fixed
- Removed use of SAXON StandardURIChecker for validating anyURI XACML AttributeValues causing "possible memory leak" errors in Tomcat, as confirmed by: https://sourceforge.net/p/saxon/mailman/message/27043134 and https://sourceforge.net/p/saxon/mailman/saxon-help/thread/4F9E683E.8060001@saxonica.com/. Although XACML 3.0 still refers to XSD 1.0 which has a stricter definition of anyURI than XSD 1.1, the fix consisted to use XSD 1.1 anyURI definition for XACML anyURI AttributeValues. In this definition, anyURI and string datatypes have same value space (refer to XSD 1.1 Datatypes document or SAXON note http://www.saxonica.com/html/documentation9.4/changes/intro93/xsd11-93.html or mailing list: https://sourceforge.net/p/saxon/mailman/saxon-help/thread/4F9E683E.8060001@saxonica.com/) , therefore anyURI-specific validation is removed and anyURI values are accepted like string values by the program. However, this does not affect XML schema validation of Policy/PolicySet/Request documents against OASIS XACML 3.0 schema, where the XSD 1.0 definition of anyURI still applies.


## 3.8.0
### Changed
- PDP XML schema: maxVariableRefDepth and maxPolicyRefDepth attributes made optional (instead of required)

### Added
- PDP XML schema: 'requestFilter' attribute (RequestFilter extension): 
	- Added documentation about natively supported values, with '-lax' suffix meaning that duplicate <Attribute> with same meta-data in the same <Attributes> element of a Request is allowed (in compliance with XACML 3.0 core spec, §7.3.3), and '-strict' suffix meaning that it is not allowed (not strictly compliant with XACML 3.0 Core, section 7.3.3):
		- 'urn:ow2:authzforce:xacml:request-filter:default-lax' and 'urn:ow2:authzforce:xacml:request-filter:default-strict': default requestFilter limited to what is specified in XACML 3.0 Core specification
		- 'urn:ow2:authzforce:xacml:request-filter:multiple:repeated-attribute-categories-lax' and 'urn:ow2:authzforce:xacml:request-filter:multiple:repeated-attribute-categories-strict': implement Multiple Decision Profile, section 2.3 (repeated attribute categories)
	- Added XSD-defined default value for this 'requestFilter' attribute: 'urn:ow2:authzforce:xacml:request-filter:default-lax'
- Support for Extended Indeterminate values (XACML 3.0 Core specification, section 7.10-7.14, appendix C: combining algorithms)
- PdpImpl#getStaticApplicablePolicies() method that provides all the PDP's applicable policies (root and referenced - directly or indirectly - from the root policy) if all are statically resolved. This allows PDP clients to know all the policies (if statically resolved) possibly used by the PDP during the evaluation.


## 3.7.0
### Added
- Root policy provider module based on any policy-by-reference provider (parameter is the root policy reference to be resolved by the policy-by-reference provider)

### Changed
- PDP configuration XSD version -> 3.6.1 (supporting new configuration type for the new ref-based Root policy provider module mentioned in previous section)

### Removed
- Moved/Refactored API classes sufficient for implementing PDP extensions (Datatypes, Functions, Policy/Attribute providers, etc.) to a separate project: authzforce-ce-core-pdp-api

### Fixed
- Broken validation of max policy reference depth


## 3.6.0
### Added
- Support all [XACML 3.0 conformance tests](https://lists.oasis-open.org/archives/xacml-comment/201404/msg00001.html) published by AT&T on XACML mailing list in March 2014, except IIA010, IIA012, IIA024, IID029, IID030, III.C.2, III.C.3, IIIE301, IIIE303, II.G.2-6 (see also [README](pdp-testutils/src/test/resources/conformance/xacml-3.0-from-2.0-ct/README.md) ); with specific adaptations and enhancements:
  1. XACML 3.0 Schema validation in all conformance tests (original files are not all compliant with XACML 3.0). 
  1. The original conformance test folder contains hundreds of files; for better readability and management, the folder is split in *mandatory* folder for tests on supported mandatory features (XACMl 3.0 core), *optional* folder for supported optional features (XACML 3.0 core and profiles), and *unsupported* for unsupported features.
  1. For tests requiring a custom attribute finder, added a file with suffix `AttributeProvider.xml` that configures the `TestAttributeProviderModule`. This configuration file must contain a list of `Attributes` elements defining the attributes that this attribute provider is able to provide, with their constant values.
  1. For tests requiring policies to be referenced via Policy(Set)IdReferences, added a directory named `refPolicies` containing a XACML Policy(Set) file per referenced Policy(Set).
  1. For tests of Request syntax validation (syntax error expected to be detected by Authzforce PDP at initialization-time, i.e. before any Request evaluation), added suffix `.ignore` to the original test Policy(Set) and Response files.
  1. For tests of Policy(Set) syntax validation (syntax error expected to be detected by Authzforce PDP at initialization-time, i.e. before any Request evaluation), added suffix `.ignore` to the original test Request and Response files.
- [HTML description](pdp-testutils/src/test/resources/conformance/xacml-3.0-from-2.0-ct/ConformanceTests.html) of XACML 3.0 conformance tests
- Support of Policy(Set)Version in Policy(Set)IdReference handled by the native policy finder
- Support for Variable evaluation in Policy with scope management (variable is local to Policy where defined and inherited by Rules)
- Added support of xpathExpressions (optional XACML feature) in Request with support of namespace-prefix mappings extracted from XML document (XACML Request/Policy(Set)/Rule) (typically via `xmlns` declarations) where the xpathExpression is defined, e.g. XACML Request or Policy(Set).
- PDP configuration option to enable/disable XPath support (evaluation of xpathExpression datatype in Request/Policy(Set)/Rule, AttributeSelector and xpath functions)
- Added support of RequestDefaults/XPathVersion (optional XACML features) for evaluation of xpathExpressions in Request, and PolicyDefaults/XPathVersion (optional XACML feature) for evaluation of xpathExpressions and AttributeSelectors in Policy(Set) documents.
- Added support of ReturnPolicyIdList (optional XACML feature) to return identifiers of policies found applicable for the Request
- Added support of xpath-node-count function (optional XACML feature)
- New modes of request parsing/filtering and attribute matching to enforce best practices and optimize Request processing:
  1. *Strict Attribute Issuer match*: in this mode, an AttributeDesignator without Issuer only matches XACML Request Attributes without Issuer (faster if all Attributes have an Issuer which is recommended, but not fully XACML (§5.29) compliant)
  2. *Allow Attribute duplicates*: allows defining multi-valued attributes by repeating the same XACML Attribute (same AttributeId) within a XACML Attributes element (same Category). Indeed, not allowing this enables the PDP to parse and evaluate Requests more efficiently, especially if you know the Requests to be well-formed, i.e. all AttributeValues of a given Attribute are grouped together in the same `<Attribute>` element. However, it may not be fully compliant with the XACML spec according to a [discussion](https://lists.oasis-open.org/archives/xacml-dev/201507/msg00001.html) on the xacml-dev mailing list, referring to the XACML 3.0 core spec, §7.3.3, that indicates that multiple occurrences of the same `<Attribute>` with same meta-data but different values should be considered equivalent to a single `<Attribute>` element with same meta-data and merged values (multi-valued Attribute). Moreover, the XACML 3.0 conformance test 'IIIA024' expects this behavior: the multiple subject-id Attributes are expected to result in a multi-value bag during evaluation of the `<AttributeDesignator>`.
- Features to prevent circular references in Policy(Set)IdReferences or VariableReference
- Features to limit depth of PolicySetIdReference or VariableReference chain (otherwise no theoretical limit)

### Changed
- TestMatchAlg class replaced with official conformance test on Target matching: group II.B.
- Improved `TestUtils` class to allow configuring a directory of referenced policies for Policy(Set)IdReferences, to enable/disable XPath support, and to configure a specific RequestFilter ID, e.g. to use the MultipleDecisionProfile for conformance tests of 'optional' features.
- Renamed RELEASE-NOTES.md to CHANGELOG.md to adopt conventions from [keepachangelog.com](http://keepachangelog.com).
- Logback dependency scope (maven) from `compile` to `test` (not required for compiling, only for tests, any SLF4J-compatible library may be used at runtime).
- Moved old README.md content to the server project since it does not apply anymore to this project but to the AuthzForce server project.

### Fixed 
- Issues reported by PMD and findbugs
- Fixed issues in [XACML 3.0 conformance tests](https://lists.oasis-open.org/archives/xacml-comment/201404/msg00001.html) published by AT&T on XACML mailing list in March 2014, see [README](pdp-testutils/src/test/resources/conformance/xacml-3.0-from-2.0-ct\README.md).
- In logical OR, AND and N-OF functions, an Indeterminate argument results in Indeterminate result. 
  1. FIX for OR function: If at least one True argument, return True regardless of Indeterminate arguments; else (no True) if there is at least one Indeterminate, return Indeterminate, return Indeterminate; else (no True/Indeterminate -> all false) return false
  1. FIX for AND function: If at least one False argument, return False regardless of Indeterminate arguments; else (no False) if there is at least one Indeterminate, return Indeterminate, return Indeterminate; else (no False/Indeterminate -> all true) return true
  1. FIX for N-OF function: similar to OR but checking if there are at least N Trues instead of 1, in the remaining arguments; else there is/are n True(s) with `n < N`; if there are at least `(N-n)` Indeterminate, return Indeterminate; else return false.
- Misleading IllegalArgumentException error for XML-schema-valid anyURI but not valid for `java.net.URI` class. Fixed by using `java.lang.String` instead and validating strings according to anyURI definition with Saxon library
- RuntimeException when no subject and no resource and no action attributes in the XACML request


## 3.5.8 - 2015-04-01
### Added
- New XACML 3.0 versions of (ordered-)deny-overrides and (ordered-)permit-overrides combining algorithms (ALGORITHM IS NOT THE SAME as in XACML 2.0)

### Changed
- Renamed classes of XACML 1.0/2.0 combining algorithms (Ordered)DenyOverrides and (Ordered)PermitOverrides to Legacy*, and replaced with new XACML 3.0 versions

### Fixed
- Empty StatusDetail tag in Response when no StatusDetail (which is always the case as of now). Fix: remove the tag completely.


## 3.5.7 - 2015-03-13
### Changed
- Upraded version of maven-jaxb2-plugin to 0.12.3 for JAXB-annotated java class generation from OASIS XACML model


## 3.5.6 - 2015-02-27
### Added
- Generic test class for non-regression tests
- TestsAttributeFinder class for tests with a mock attribute finder (e.g. in non-regression tests)
- Functional unit test for Multiple Decision Profile with repeated categories (section 2.3 of XACML MDP)

### Changed
- Changed PDP *evaluate* method return type to standard XACML Response (JAXB-annotated)
- More explicit error messages for illegal parameters to functions: function ID, expected argument type, number of arguments, etc.

### Fixed
- NullPointerException with Indeterminate result of evaluating XACML AllOf or if no AllOf matches in a AnyOf
- NullPointerException when no resource-id attribute in XACML Request: 
- XACML Apply element marshalling (some elements were lost)


## 3.5.5 - 2015-01-26
### Added
- PDP configuration XML schema for configuration loading with JAXB and schema validation
- Framework for plugging PDP extensions (attribute/policy finders) by configuration, without re-compiling
- PDP Bean class usable as JNDI resource

### Changed
- License changed to GPLV3
- Upgrade code to use new Java 7 features
- Policy finder change: FilePolicyModule replaced with StaticPolicyFinderModule that supports loading policy files from any Spring-compatible resource URL

### Fixed
- Thread-local memory leak
- Empty Obligations/Associated Advice with permit|deny-unless-deny|permit combining algorithms


## 3.5.4 - 2014-12-23
### Added
- Unit tests for various match functions introduced in XACML 2.0 on strings, x509Names, rfc822Names, date/time, IP address
- Unit tests on date/time arithmetic functions, number arithmetic functions
- Unit tests for Set functions, higher-order bag functions
- Unit tests for logical functions
- Implementations of date/time artithemtic functions, number arithmetic, string-equal-*, higher-order bag functions
- Unit tests for "abstract" functions, e.g. 'map'
- Logback dependency for logging

### Changed
- Log formats


## 3.5.3 - 2013-12-16
### Added
- Support of Policy(Set)IdReference with StaticRefPolicyFinder class
- Support of dynamic obligations/advices containing AttributeDesignators or other expressions evaluated in the request context
- Enhanced debug logs in evaluation of Target, Policy(Set), Rule


## 3.5.2 - 2013-11-29
### Fixed
- Fixed bug when there were more than one AnyOf and AllOf: only the Match element was evaluated with the "match(context)" function


## 3.4.2 - 2013-07-03
### Fixed
- Fixing bugs on deny-unless-permit and permit-unless-deny rule combining algorithms (misplaced cast)


## 3.4.0 - 2013-05-30
### Added
- Implementation working with XACML 3.0 requests and policies compliant with OASIS XACML model (xsd)
- Partial implementation of the Multiple Decision Profile. The MultiRequests scheme is not implemented yet
- Functionnal tests added for XACML 3.0 model. This is actually the OASIS functional tests translated to a v3.O model.
- Implementation of the "IncludeInResult" attribute
- Support of XACML Obligations
- Support of XACML Advices
- Apache 2.0 licence headers added to every source file
- First implementation of XACML 3.0 Combining algorithms: deny-unless-permit, deny-unless-permit, permit-unless-deny, permit-unless-deny
- First implementation of XACML 3.0 Functions: string-starts-with, string-ends-with, string-contains, string-substring


## 3.3.1 - 2013-05-14
### Added
- New license headers and file for Apache 2 license


## 3.2.0 - 2013-05-13
### Added
- Support of XACML 3.0 Obligations/Advices in Rules
- Compliance with new conformance tests for 3.0 (converted from XACML 2.0 official category III.A)


## 3.1.0 - 2013-05-13
### Added
- Beta support of Multiple Decision profile, on repeated attribute categories only
- Beta support of XACML 3.0 Policy(Set)s and Obligations/Advices in Policy(Set)s


## 3.0.0 - 2013-04-05
### Added
- Preliminary support of XACML 3.0

<|MERGE_RESOLUTION|>--- conflicted
+++ resolved
@@ -6,8 +6,6 @@
 - Issues reported on [OW2's GitLab](https://gitlab.ow2.org/authzforce/core/issues) are referenced in the form of `[GL-N]`, where N is the issue number.
 
 
-<<<<<<< HEAD
-=======
 ## 15.0.0 
 ** XML namespaces in PDP configuration files must be updated according to [migration guide](MIGRATION.md).**
 
@@ -19,7 +17,6 @@
 	- Schema version set to `7.1` (removed patch version).
 
 
->>>>>>> b464ea81
 ## 14.0.1
 ### Fixed
 - [GH-42]: Incorrectly formed JSON responses when StatusCode is other than "ok"
@@ -571,4 +568,3 @@
 ## 3.0.0 - 2013-04-05
 ### Added
 - Preliminary support of XACML 3.0
-
