<project xmlns="http://maven.apache.org/POM/4.0.0" xmlns:xsi="http://www.w3.org/2001/XMLSchema-instance"
	xsi:schemaLocation="http://maven.apache.org/POM/4.0.0 http://maven.apache.org/xsd/maven-4.0.0.xsd">
	<modelVersion>4.0.0</modelVersion>
	<parent>
		<groupId>com.thalesgroup.authzforce</groupId>
		<artifactId>authzforce-parent</artifactId>
<<<<<<< HEAD
		<version>3.0.6</version>
=======
		<version>3.0.4</version>
>>>>>>> 46657b04
	</parent>
	<artifactId>authzforce-core</artifactId>
	<version>3.5.7-SNAPSHOT</version>
	<name>AuthZForce :: Core :: XACML Core Implementation</name>
	<organization>
		<name>Thales Services SAS</name>
	</organization>
	<description>XACML-compliant Authorization PDP Engine Core</description>
	<inceptionYear>2011</inceptionYear>
	<scm>
		<!-- Used by Jenkins - Maven release plugin -->
		<connection>scm:git:${scm.baseUrl}/core.git</connection>
		<developerConnection>scm:git:${scm.baseUrl}/core.git</developerConnection>
		<tag>HEAD</tag>

		<!-- Publicly browsable repository URL. For example, via Gitlab web UI. -->
		<url>${scm.baseUrl}/core</url>
	</scm>
	<properties>
		<!-- JDK versions for AspectJ -->
		<jdk.source>1.7</jdk.source>
		<jdk.target>1.7</jdk.target>
		<debug>false</debug>
	</properties>
	<dependencies>
		<dependency>
			<!-- Used only to do Strings.join() in StandardFactory's init debug messages -->
			<groupId>commons-lang</groupId>
			<artifactId>commons-lang</artifactId>
		</dependency>
		<dependency>
			<groupId>org.slf4j</groupId>
			<artifactId>jcl-over-slf4j</artifactId>
		</dependency>
		<dependency>
			<groupId>org.springframework.ws</groupId>
			<artifactId>spring-xml</artifactId>
		</dependency>
		<dependency>
			<groupId>net.sf.ehcache</groupId>
			<artifactId>ehcache</artifactId>
		</dependency>
		<dependency>
			<groupId>org.apache.cxf</groupId>
			<artifactId>cxf-rt-core</artifactId>
		</dependency>
		<!-- Include cxf-rt-core/xercesImpl optional dependency: xml-resolver (do not include xercesImpl because 
			conflicts with JRE) -->
		<dependency>
			<groupId>xml-resolver</groupId>
			<artifactId>xml-resolver</artifactId>
			<version>1.2</version>
		</dependency>
		<dependency>
			<groupId>ch.qos.logback</groupId>
			<artifactId>logback-classic</artifactId>
		</dependency>
		<dependency>
			<!-- Used for DOM parsing / XPath evaluation -->
			<groupId>com.thalesgroup.appsec</groupId>
			<artifactId>thales-appsec-common-utils</artifactId>
		</dependency>
		<!-- Authzforce dependencies -->
		<dependency>
			<groupId>com.thalesgroup.authzforce</groupId>
			<artifactId>authzforce-core-model</artifactId>
		</dependency>
		<!-- /Authzforce dependencies -->

		<!-- Test dependencies -->
		<dependency>
			<groupId>commons-jxpath</groupId>
			<artifactId>commons-jxpath</artifactId>
			<version>1.3</version>
			<scope>test</scope>
		</dependency>
		<dependency>
			<groupId>junit</groupId>
			<artifactId>junit</artifactId>
			<version>4.11</version>
			<scope>test</scope>
		</dependency>
		<!-- /Test dependencies -->
	</dependencies>
	<build>
		<plugins>
			<plugin>
				<!-- Apache license Headers -->
				<groupId>com.mycila</groupId>
				<artifactId>license-maven-plugin</artifactId>
				<executions>
					<execution>
						<id>add-gplv3-license</id>
						<phase>process-sources</phase>
						<configuration>
							<!-- Template location -->
							<header>license/thales-gpl.txt</header>
							<properties>
								<!-- Values to be substituted in template -->
								<inceptionYear>${project.inceptionYear}</inceptionYear>
								<currentYear>${currentYear}</currentYear>
								<copyrightOwner>${project.organization.name}</copyrightOwner>
								<projectName>AuthZForce</projectName>
							</properties>
							<strictCheck>true</strictCheck>
							<excludes>
								<exclude>**/*.html</exclude>
								<exclude>**/*.xml</exclude>
								<exclude>**/*.txt</exclude>
								<exclude>**/*.ec</exclude>
								<exclude>**/*.log</exclude>
								<exclude>**/*.css</exclude>
								<exclude>**/*.js</exclude>
								<exclude>**/*.jsp</exclude>
								<exclude>**/*.md</exclude>
								<exclude>**/*.properties</exclude>
								<exclude>**/*.gitignore</exclude>
								<exclude>src/main/java/com/sun/xacml/cond/xacmlv3/Apply.java</exclude>
							</excludes>
							<includes>
								<include>src/main/java/com/sun/xacml/xacmlv3/**</include>
								<include>src/main/java/com/sun/xacml/cond/xacmlv3/**</include>
								<include>src/main/java/com/sun/xacml/ctx/xacmlv3/**</include>
								<include>src/main/java/com/sun/xacml/CacheManager.java</include>
								<include>src/main/java/com/sun/xacml/ObligationExpressions.java</include>
								<include>src/main/java/com/sun/xacml/combine/PermitUnlessDenyPolicyAlg</include>
								<include>src/main/java/com/sun/xacml/combine/PermitUnlessDenyRuleAlg</include>
								<include>src/main/java/com/sun/xacml/combine/DenyUnlessPermitPolicyAlg</include>
								<include>src/main/java/com/sun/xacml/combine/DenyUnlessPermitRuleAlg</include>
								<include>src/main/java/com/sun/xacml/finder/impl/MultipleResourceFinder.java</include>
								<include>src/main/java/com/thalesgroup/authzforce/core/**</include>
								<!-- Include test files also -->
								<include>src/test/java/**</include>
								<!-- Include aspectj files also -->
								<include>src/main/aspect/**</include>
							</includes>
						</configuration>
						<goals>
							<goal>format</goal>
						</goals>
					</execution>
					<execution>
						<id>add-gpl-license</id>
						<phase>process-sources</phase>
						<configuration>
							<!-- Template location -->
							<header>license/thales-gpl.txt</header>
							<properties>
								<!-- Values to be substituted in template -->
								<inceptionYear>${project.inceptionYear}</inceptionYear>
								<currentYear>${currentYear}</currentYear>
								<copyrightOwner>${project.organization.name}</copyrightOwner>
								<projectName>AuthZForce</projectName>
							</properties>
							<strictCheck>true</strictCheck>
							<includes>
								<include>src/main/java/com/thalesgroup/authzforce/core/**</include>
							</includes>
						</configuration>
						<goals>
							<goal>format</goal>
						</goals>
					</execution>
					<execution>
						<id>check-license</id>
						<goals>
							<!-- attached to verify phase -->
							<goal>check</goal>
						</goals>
					</execution>
				</executions>
			</plugin>
			<plugin>
				<groupId>org.jvnet.jaxb2.maven2</groupId>
				<artifactId>maven-jaxb2-plugin</artifactId>
				<configuration>
					<!-- debug=true will generate JAXBDebug class. More info: https://github.com/highsource/maven-jaxb2-plugin/wiki/Miscellaneous -->
					<debug>false</debug>
					<verbose>true</verbose>
					<extension>true</extension>
					<useDependenciesAsEpisodes>true</useDependenciesAsEpisodes>
					<strict>false</strict>
					<!-- Episodes: Only episodes for schemas referenced (imported/included) by schema(s) in schemaDirectory 
						can be listed here. If not possible, just create an empty schema in schemaDirectory which imports all 
						the episode elements but does nothing with them. -->
					<!-- <episodes> -->
					<!-- </episodes> -->
<!-- 					<plugins> -->
<!-- 						<plugin> -->
<!-- 							<groupId>com.thalesgroup.ktd.scis</groupId> -->
<!-- 							<artifactId>oasis-xacml-model</artifactId> -->
<!-- 						</plugin> -->
<!-- 						<plugin> -->
<!-- 							<groupId>com.thalesgroup.authzforce</groupId> -->
<!-- 							<artifactId>authzforce-core-model</artifactId> -->
<!-- 						</plugin> -->
<!-- 					</plugins> -->
					<catalog>src/main/jaxb/catalog.xml</catalog>
					<removeOldOutput>true</removeOldOutput>
					<bindingDirectory>src/main/jaxb</bindingDirectory>
					<bindingIncludes>
						<include>bindings.xjb</include>
					</bindingIncludes>
				</configuration>
				<executions>
					<execution>
						<id>jaxb-generate-compile-sources</id>
						<goals>
							<goal>generate</goal>
						</goals>
						<configuration>
							<schemaDirectory>src/main/resources</schemaDirectory>
							<generateDirectory>${project.build.directory}/generated-sources/xjc</generateDirectory>
							<addCompileSourceRoot>true</addCompileSourceRoot>
							<addTestCompileSourceRoot>false</addTestCompileSourceRoot>
						</configuration>
					</execution>
					<execution>
						<id>jaxb-generate-test-sources</id>
						<goals>
							<goal>generate</goal>
						</goals>
						<configuration>
							<schemaDirectory>src/test/resources</schemaDirectory>
							<generateDirectory>${project.build.directory}/generated-test-sources/xjc</generateDirectory>
							<addCompileSourceRoot>false</addCompileSourceRoot>
							<addTestCompileSourceRoot>true</addTestCompileSourceRoot>
						</configuration>
					</execution>
				</executions>
			</plugin>
			<!-- Maven compiler configuration -->
			<plugin>
				<artifactId>maven-compiler-plugin</artifactId>
				<executions>
					<execution>
						<id>default-testCompile</id>
						<phase>test-compile</phase>
						<goals>
							<goal>testCompile</goal>
						</goals>
						<configuration>
							<verbose>${debug}</verbose>
							<showWeaveInfo>${debug}</showWeaveInfo>
							<outxml>${debug}</outxml>
							<source>${jdk.source}</source>
							<target>${jdk.target}</target>
						</configuration>
					</execution>
					<execution>
						<id>default-compile</id>
						<phase>compile</phase>
						<goals>
							<goal>compile</goal>
						</goals>
						<configuration>
							<source>${jdk.source}</source>
							<target>${jdk.target}</target>
						</configuration>
					</execution>
				</executions>
				<configuration>
					<source>${jdk.source}</source>
					<target>${jdk.target}</target>
				</configuration>
			</plugin>
			<!-- Test configuration -->
			<plugin>
				<artifactId>maven-surefire-plugin</artifactId>
				<version>2.16</version>
				<executions>
					<execution>
						<id>default-test</id>
						<phase>test</phase>
						<goals>
							<goal>test</goal>
						</goals>
						<configuration>
							<failIfNoTests>false</failIfNoTests>
							<skipTests>false</skipTests>
							<includes>
								<include>**/MainTest.java</include>
							</includes>
						</configuration>
					</execution>
				</executions>
			</plugin>
			<plugin>
				<groupId>org.apache.maven.plugins</groupId>
				<artifactId>maven-source-plugin</artifactId>
				<executions>
					<execution>
						<id>attach-sources</id>
						<phase>verify</phase>
						<goals>
							<goal>jar-no-fork</goal>
						</goals>
					</execution>
				</executions>
			</plugin>
		</plugins>
	</build>
</project><|MERGE_RESOLUTION|>--- conflicted
+++ resolved
@@ -4,11 +4,7 @@
 	<parent>
 		<groupId>com.thalesgroup.authzforce</groupId>
 		<artifactId>authzforce-parent</artifactId>
-<<<<<<< HEAD
 		<version>3.0.6</version>
-=======
-		<version>3.0.4</version>
->>>>>>> 46657b04
 	</parent>
 	<artifactId>authzforce-core</artifactId>
 	<version>3.5.7-SNAPSHOT</version>
@@ -16,7 +12,7 @@
 	<organization>
 		<name>Thales Services SAS</name>
 	</organization>
-	<description>XACML-compliant Authorization PDP Engine Core</description>
+	<description>XACML-compliant Authorization PDP Core Engine</description>
 	<inceptionYear>2011</inceptionYear>
 	<scm>
 		<!-- Used by Jenkins - Maven release plugin -->
