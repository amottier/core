<project xmlns="http://maven.apache.org/POM/4.0.0" xmlns:xsi="http://www.w3.org/2001/XMLSchema-instance" xsi:schemaLocation="http://maven.apache.org/POM/4.0.0 http://maven.apache.org/xsd/maven-4.0.0.xsd">
	<modelVersion>4.0.0</modelVersion>
	<parent>
		<groupId>org.ow2.authzforce</groupId>
		<artifactId>authzforce-ce-parent</artifactId>
		<version>3.3.7</version>
	</parent>
	<artifactId>authzforce-ce-core</artifactId>
<<<<<<< HEAD
	<version>3.7.1-SNAPSHOT</version>
=======
	<version>3.7.0</version>
>>>>>>> e3d4fbd6
	<name>${project.groupId}:${project.artifactId}</name>
	<description>AuthZForce Community Edition - XACML-compliant Core Engine</description>
	<url>https://tuleap.ow2.org/projects/authzforce</url>
	<scm>
		<!-- Used by Jenkins - Maven release plugin -->
		<connection>scm:git:${git.url.base}/core.git</connection>
		<developerConnection>scm:git:${git.url.base}/core.git</developerConnection>
		<tag>HEAD</tag>
		<!-- Publicly browsable repository URL. For example, via Gitlab web UI. -->
		<url>${git.url.base}/core</url>
	</scm>
	<!-- distributionManagement defined in parent POM already -->
	<dependencies>
		<!-- Third-party dependencies -->
		<dependency>
			<!-- For redirecting Spring logs to slf4j -->
			<groupId>org.slf4j</groupId>
			<artifactId>jcl-over-slf4j</artifactId>
		</dependency>
		<dependency>
			<!-- Needed for org.springframework.util.ResourceUtils,SystemPropertyUtils,FileCopyUtils, etc. -->
			<groupId>org.springframework</groupId>
			<artifactId>spring-core</artifactId>
		</dependency>
		<dependency>
			<!-- For loading XML schemas with OASIS catalog (CatalogManager) -->
			<groupId>xml-resolver</groupId>
			<artifactId>xml-resolver</artifactId>
			<version>1.2</version>
		</dependency>
		<dependency>
			<!-- For validation of XACML RFC822Name (email address) -->
			<groupId>com.sun.mail</groupId>
			<artifactId>javax.mail</artifactId>
			<version>1.5.4</version>
		</dependency>
		<dependency>
			<!-- For validating IP addresses (XACML IPAdress datatype), Domain names (XACML DNSName datatype), etc. without any DNS resolution -->
			<groupId>com.google.guava</groupId>
			<artifactId>guava</artifactId>
			<version>18.0</version>
		</dependency>
		<!-- /Third-party dependencies -->

		<!-- Authzforce dependencies -->
		<dependency>
			<groupId>${project.groupId}</groupId>
			<artifactId>${artifactId.prefix}-core-pdp-api</artifactId>
			<!-- Major/minor version should match this artifact major/minor version to respect Semantic Versioning; -->
			<version>3.6.1</version>
		</dependency>
		<!-- /Authzforce dependencies -->

		<!-- Test dependencies -->
		<dependency>
			<groupId>ch.qos.logback</groupId>
			<artifactId>logback-classic</artifactId>
			<scope>test</scope>
		</dependency>
		<dependency>
			<groupId>junit</groupId>
			<artifactId>junit</artifactId>
			<version>4.11</version>
			<scope>test</scope>
		</dependency>
		<!-- /Test dependencies -->
	</dependencies>
	<build>
		<plugins>
			<plugin>
				<groupId>org.apache.maven.plugins</groupId>
				<artifactId>maven-pmd-plugin</artifactId>
				<version>3.5</version>
				<!-- target JDK already set by parent project's maven.compiler.target property -->
				<configuration>
					<verbose>true</verbose>
					<excludeRoots>
						<excludeRoot>target/generated-sources</excludeRoot>
						<excludeRoot>target/generated-test-sources</excludeRoot>
					</excludeRoots>
				</configuration>
				<executions>
					<execution>
						<phase>verify</phase>
						<goals>
							<goal>check</goal>
							<goal>cpd-check</goal>
						</goals>
					</execution>
				</executions>
			</plugin>
			<plugin>
				<groupId>org.codehaus.mojo</groupId>
				<artifactId>findbugs-maven-plugin</artifactId>
				<version>3.0.2</version>
				<configuration>
					<!--
						Enables analysis which takes more memory but finds more bugs.
						If you run out of memory, changes the value of the effort element
						to 'Low'.
					-->
					<effort>Max</effort>
					<!-- Reports all bugs (other values are medium and max) -->
					<threshold>Low</threshold>
					<failOnError>true</failOnError>
				</configuration>
				<executions>
					<execution>
						<phase>verify</phase>
						<goals>
							<goal>check</goal>
						</goals>
					</execution>
				</executions>
			</plugin>
			<plugin>
				<!-- Override license-maven-plugin configuration to exclude Sunxacml files from adding GPL license headers (different license) -->
				<groupId>com.mycila</groupId>
				<artifactId>license-maven-plugin</artifactId>
				<configuration>
					<header>license/thales-gpl.header.txt</header>
					<skipExistingHeaders>true</skipExistingHeaders>
					<includes>
						<include>src/main/java/org/ow2/authzforce/core/**</include>
						<!-- Include test files also -->
						<include>src/test/java/**</include>
					</includes>
				</configuration>
				<executions>
					<execution>
						<id>format-sources-license</id>
						<phase>process-sources</phase>
						<goals>
							<goal>format</goal>
						</goals>
					</execution>
					<execution>
						<id>format-test-sources-license</id>
						<phase>process-test-sources</phase>
						<goals>
							<goal>format</goal>
						</goals>
					</execution>
				</executions>
			</plugin>
			<plugin>
				<groupId>org.jvnet.jaxb2.maven2</groupId>
				<artifactId>maven-jaxb2-plugin</artifactId>
				<configuration>
					<!-- debug=true will generate JAXBDebug class. More info: https://github.com/highsource/maven-jaxb2-plugin/wiki/Miscellaneous -->
					<debug>false</debug>
					<strict>false</strict>
					<verbose>false</verbose>
					<removeOldOutput>true</removeOldOutput>
					<extension>true</extension>
					<args>
						<arg>-Xvalue-constructor</arg>
					</args>
					<plugins>
						<plugin>
							<groupId>org.jvnet.jaxb2_commons</groupId>
							<artifactId>jaxb2-value-constructor</artifactId>
							<version>${jaxb2-value-constructor.version}</version>
						</plugin>
					</plugins>
					<useDependenciesAsEpisodes>false</useDependenciesAsEpisodes>
					<episodes>
						<episode>
							<groupId>${project.groupId}</groupId>
							<artifactId>${artifactId.prefix}-xmlns-model</artifactId>
						</episode>
						<episode>
							<groupId>${project.groupId}</groupId>
							<artifactId>${artifactId.prefix}-xacml-model</artifactId>
						</episode>
						<episode>
							<groupId>${project.groupId}</groupId>
							<artifactId>${artifactId.prefix}-pdp-ext-model</artifactId>
							<version>3.3.7</version>
						</episode>
					</episodes>
					<catalog>src/main/jaxb/catalog.xml</catalog>
					<bindingDirectory>src/main/jaxb</bindingDirectory>
					<bindingIncludes>
						<include>bindings.xjb</include>
					</bindingIncludes>
				</configuration>
				<executions>
					<execution>
						<id>jaxb-generate-compile-sources</id>
						<goals>
							<goal>generate</goal>
						</goals>
						<configuration>
							<schemaDirectory>src/main/resources</schemaDirectory>
							<schemaIncludes>
								<include>pdp.xsd</include>
							</schemaIncludes>
							<generateDirectory>${project.build.directory}/generated-sources/xjc</generateDirectory>
							<generatePackage>${project.groupId}.core.xmlns.pdp</generatePackage>
							<addCompileSourceRoot>true</addCompileSourceRoot>
							<addTestCompileSourceRoot>false</addTestCompileSourceRoot>
						</configuration>
					</execution>
					<execution>
						<id>jaxb-generate-test-sources</id>
						<goals>
							<goal>generate</goal>
						</goals>
						<configuration>
							<schemaDirectory>src/test/resources</schemaDirectory>
							<generateDirectory>${project.build.directory}/generated-test-sources/xjc</generateDirectory>
							<generatePackage>${project.groupId}.core.xmlns.test</generatePackage>
							<addCompileSourceRoot>false</addCompileSourceRoot>
							<addTestCompileSourceRoot>true</addTestCompileSourceRoot>
						</configuration>
					</execution>
				</executions>
			</plugin>
			<!-- Test configuration -->
			<plugin>
				<artifactId>maven-surefire-plugin</artifactId>
				<version>2.12.4</version>
				<configuration>
					<skipTests>false</skipTests>
					<includes>
						<include>**/MainTest.java</include>
					</includes>
				</configuration>
			</plugin>
			<plugin>
				<groupId>org.apache.maven.plugins</groupId>
				<artifactId>maven-jar-plugin</artifactId>
				<version>2.6</version>
				<executions>
					<execution>
						<goals>
							<goal>test-jar</goal>
						</goals>
						<configuration>
							<includes>
								<include>org.ow2.authzforce.core.test.xsd</include>
								<include>org/ow2/authzforce/core/xmlns/test/**</include>
								<include>org/ow2/authzforce/core/test/utils/**</include>
								<include>META-INF/**</include>
							</includes>
						</configuration>
					</execution>
				</executions>
			</plugin>
		</plugins>
	</build>
</project><|MERGE_RESOLUTION|>--- conflicted
+++ resolved
@@ -1,266 +1,262 @@
-<project xmlns="http://maven.apache.org/POM/4.0.0" xmlns:xsi="http://www.w3.org/2001/XMLSchema-instance" xsi:schemaLocation="http://maven.apache.org/POM/4.0.0 http://maven.apache.org/xsd/maven-4.0.0.xsd">
-	<modelVersion>4.0.0</modelVersion>
-	<parent>
-		<groupId>org.ow2.authzforce</groupId>
-		<artifactId>authzforce-ce-parent</artifactId>
-		<version>3.3.7</version>
-	</parent>
-	<artifactId>authzforce-ce-core</artifactId>
-<<<<<<< HEAD
-	<version>3.7.1-SNAPSHOT</version>
-=======
-	<version>3.7.0</version>
->>>>>>> e3d4fbd6
-	<name>${project.groupId}:${project.artifactId}</name>
-	<description>AuthZForce Community Edition - XACML-compliant Core Engine</description>
-	<url>https://tuleap.ow2.org/projects/authzforce</url>
-	<scm>
-		<!-- Used by Jenkins - Maven release plugin -->
-		<connection>scm:git:${git.url.base}/core.git</connection>
-		<developerConnection>scm:git:${git.url.base}/core.git</developerConnection>
-		<tag>HEAD</tag>
-		<!-- Publicly browsable repository URL. For example, via Gitlab web UI. -->
-		<url>${git.url.base}/core</url>
-	</scm>
-	<!-- distributionManagement defined in parent POM already -->
-	<dependencies>
-		<!-- Third-party dependencies -->
-		<dependency>
-			<!-- For redirecting Spring logs to slf4j -->
-			<groupId>org.slf4j</groupId>
-			<artifactId>jcl-over-slf4j</artifactId>
-		</dependency>
-		<dependency>
-			<!-- Needed for org.springframework.util.ResourceUtils,SystemPropertyUtils,FileCopyUtils, etc. -->
-			<groupId>org.springframework</groupId>
-			<artifactId>spring-core</artifactId>
-		</dependency>
-		<dependency>
-			<!-- For loading XML schemas with OASIS catalog (CatalogManager) -->
-			<groupId>xml-resolver</groupId>
-			<artifactId>xml-resolver</artifactId>
-			<version>1.2</version>
-		</dependency>
-		<dependency>
-			<!-- For validation of XACML RFC822Name (email address) -->
-			<groupId>com.sun.mail</groupId>
-			<artifactId>javax.mail</artifactId>
-			<version>1.5.4</version>
-		</dependency>
-		<dependency>
-			<!-- For validating IP addresses (XACML IPAdress datatype), Domain names (XACML DNSName datatype), etc. without any DNS resolution -->
-			<groupId>com.google.guava</groupId>
-			<artifactId>guava</artifactId>
-			<version>18.0</version>
-		</dependency>
-		<!-- /Third-party dependencies -->
-
-		<!-- Authzforce dependencies -->
-		<dependency>
-			<groupId>${project.groupId}</groupId>
-			<artifactId>${artifactId.prefix}-core-pdp-api</artifactId>
-			<!-- Major/minor version should match this artifact major/minor version to respect Semantic Versioning; -->
-			<version>3.6.1</version>
-		</dependency>
-		<!-- /Authzforce dependencies -->
-
-		<!-- Test dependencies -->
-		<dependency>
-			<groupId>ch.qos.logback</groupId>
-			<artifactId>logback-classic</artifactId>
-			<scope>test</scope>
-		</dependency>
-		<dependency>
-			<groupId>junit</groupId>
-			<artifactId>junit</artifactId>
-			<version>4.11</version>
-			<scope>test</scope>
-		</dependency>
-		<!-- /Test dependencies -->
-	</dependencies>
-	<build>
-		<plugins>
-			<plugin>
-				<groupId>org.apache.maven.plugins</groupId>
-				<artifactId>maven-pmd-plugin</artifactId>
-				<version>3.5</version>
-				<!-- target JDK already set by parent project's maven.compiler.target property -->
-				<configuration>
-					<verbose>true</verbose>
-					<excludeRoots>
-						<excludeRoot>target/generated-sources</excludeRoot>
-						<excludeRoot>target/generated-test-sources</excludeRoot>
-					</excludeRoots>
-				</configuration>
-				<executions>
-					<execution>
-						<phase>verify</phase>
-						<goals>
-							<goal>check</goal>
-							<goal>cpd-check</goal>
-						</goals>
-					</execution>
-				</executions>
-			</plugin>
-			<plugin>
-				<groupId>org.codehaus.mojo</groupId>
-				<artifactId>findbugs-maven-plugin</artifactId>
-				<version>3.0.2</version>
-				<configuration>
-					<!--
-						Enables analysis which takes more memory but finds more bugs.
-						If you run out of memory, changes the value of the effort element
-						to 'Low'.
-					-->
-					<effort>Max</effort>
-					<!-- Reports all bugs (other values are medium and max) -->
-					<threshold>Low</threshold>
-					<failOnError>true</failOnError>
-				</configuration>
-				<executions>
-					<execution>
-						<phase>verify</phase>
-						<goals>
-							<goal>check</goal>
-						</goals>
-					</execution>
-				</executions>
-			</plugin>
-			<plugin>
-				<!-- Override license-maven-plugin configuration to exclude Sunxacml files from adding GPL license headers (different license) -->
-				<groupId>com.mycila</groupId>
-				<artifactId>license-maven-plugin</artifactId>
-				<configuration>
-					<header>license/thales-gpl.header.txt</header>
-					<skipExistingHeaders>true</skipExistingHeaders>
-					<includes>
-						<include>src/main/java/org/ow2/authzforce/core/**</include>
-						<!-- Include test files also -->
-						<include>src/test/java/**</include>
-					</includes>
-				</configuration>
-				<executions>
-					<execution>
-						<id>format-sources-license</id>
-						<phase>process-sources</phase>
-						<goals>
-							<goal>format</goal>
-						</goals>
-					</execution>
-					<execution>
-						<id>format-test-sources-license</id>
-						<phase>process-test-sources</phase>
-						<goals>
-							<goal>format</goal>
-						</goals>
-					</execution>
-				</executions>
-			</plugin>
-			<plugin>
-				<groupId>org.jvnet.jaxb2.maven2</groupId>
-				<artifactId>maven-jaxb2-plugin</artifactId>
-				<configuration>
-					<!-- debug=true will generate JAXBDebug class. More info: https://github.com/highsource/maven-jaxb2-plugin/wiki/Miscellaneous -->
-					<debug>false</debug>
-					<strict>false</strict>
-					<verbose>false</verbose>
-					<removeOldOutput>true</removeOldOutput>
-					<extension>true</extension>
-					<args>
-						<arg>-Xvalue-constructor</arg>
-					</args>
-					<plugins>
-						<plugin>
-							<groupId>org.jvnet.jaxb2_commons</groupId>
-							<artifactId>jaxb2-value-constructor</artifactId>
-							<version>${jaxb2-value-constructor.version}</version>
-						</plugin>
-					</plugins>
-					<useDependenciesAsEpisodes>false</useDependenciesAsEpisodes>
-					<episodes>
-						<episode>
-							<groupId>${project.groupId}</groupId>
-							<artifactId>${artifactId.prefix}-xmlns-model</artifactId>
-						</episode>
-						<episode>
-							<groupId>${project.groupId}</groupId>
-							<artifactId>${artifactId.prefix}-xacml-model</artifactId>
-						</episode>
-						<episode>
-							<groupId>${project.groupId}</groupId>
-							<artifactId>${artifactId.prefix}-pdp-ext-model</artifactId>
-							<version>3.3.7</version>
-						</episode>
-					</episodes>
-					<catalog>src/main/jaxb/catalog.xml</catalog>
-					<bindingDirectory>src/main/jaxb</bindingDirectory>
-					<bindingIncludes>
-						<include>bindings.xjb</include>
-					</bindingIncludes>
-				</configuration>
-				<executions>
-					<execution>
-						<id>jaxb-generate-compile-sources</id>
-						<goals>
-							<goal>generate</goal>
-						</goals>
-						<configuration>
-							<schemaDirectory>src/main/resources</schemaDirectory>
-							<schemaIncludes>
-								<include>pdp.xsd</include>
-							</schemaIncludes>
-							<generateDirectory>${project.build.directory}/generated-sources/xjc</generateDirectory>
-							<generatePackage>${project.groupId}.core.xmlns.pdp</generatePackage>
-							<addCompileSourceRoot>true</addCompileSourceRoot>
-							<addTestCompileSourceRoot>false</addTestCompileSourceRoot>
-						</configuration>
-					</execution>
-					<execution>
-						<id>jaxb-generate-test-sources</id>
-						<goals>
-							<goal>generate</goal>
-						</goals>
-						<configuration>
-							<schemaDirectory>src/test/resources</schemaDirectory>
-							<generateDirectory>${project.build.directory}/generated-test-sources/xjc</generateDirectory>
-							<generatePackage>${project.groupId}.core.xmlns.test</generatePackage>
-							<addCompileSourceRoot>false</addCompileSourceRoot>
-							<addTestCompileSourceRoot>true</addTestCompileSourceRoot>
-						</configuration>
-					</execution>
-				</executions>
-			</plugin>
-			<!-- Test configuration -->
-			<plugin>
-				<artifactId>maven-surefire-plugin</artifactId>
-				<version>2.12.4</version>
-				<configuration>
-					<skipTests>false</skipTests>
-					<includes>
-						<include>**/MainTest.java</include>
-					</includes>
-				</configuration>
-			</plugin>
-			<plugin>
-				<groupId>org.apache.maven.plugins</groupId>
-				<artifactId>maven-jar-plugin</artifactId>
-				<version>2.6</version>
-				<executions>
-					<execution>
-						<goals>
-							<goal>test-jar</goal>
-						</goals>
-						<configuration>
-							<includes>
-								<include>org.ow2.authzforce.core.test.xsd</include>
-								<include>org/ow2/authzforce/core/xmlns/test/**</include>
-								<include>org/ow2/authzforce/core/test/utils/**</include>
-								<include>META-INF/**</include>
-							</includes>
-						</configuration>
-					</execution>
-				</executions>
-			</plugin>
-		</plugins>
-	</build>
-</project>+<project xmlns="http://maven.apache.org/POM/4.0.0" xmlns:xsi="http://www.w3.org/2001/XMLSchema-instance" xsi:schemaLocation="http://maven.apache.org/POM/4.0.0 http://maven.apache.org/xsd/maven-4.0.0.xsd">
+	<modelVersion>4.0.0</modelVersion>
+	<parent>
+		<groupId>org.ow2.authzforce</groupId>
+		<artifactId>authzforce-ce-parent</artifactId>
+		<version>3.3.7</version>
+	</parent>
+	<artifactId>authzforce-ce-core</artifactId>
+	<version>3.7.1-SNAPSHOT</version>
+	<name>${project.groupId}:${project.artifactId}</name>
+	<description>AuthZForce Community Edition - XACML-compliant Core Engine</description>
+	<url>https://tuleap.ow2.org/projects/authzforce</url>
+	<scm>
+		<!-- Used by Jenkins - Maven release plugin -->
+		<connection>scm:git:${git.url.base}/core.git</connection>
+		<developerConnection>scm:git:${git.url.base}/core.git</developerConnection>
+		<tag>HEAD</tag>
+		<!-- Publicly browsable repository URL. For example, via Gitlab web UI. -->
+		<url>${git.url.base}/core</url>
+	</scm>
+	<!-- distributionManagement defined in parent POM already -->
+	<dependencies>
+		<!-- Third-party dependencies -->
+		<dependency>
+			<!-- For redirecting Spring logs to slf4j -->
+			<groupId>org.slf4j</groupId>
+			<artifactId>jcl-over-slf4j</artifactId>
+		</dependency>
+		<dependency>
+			<!-- Needed for org.springframework.util.ResourceUtils,SystemPropertyUtils,FileCopyUtils, etc. -->
+			<groupId>org.springframework</groupId>
+			<artifactId>spring-core</artifactId>
+		</dependency>
+		<dependency>
+			<!-- For loading XML schemas with OASIS catalog (CatalogManager) -->
+			<groupId>xml-resolver</groupId>
+			<artifactId>xml-resolver</artifactId>
+			<version>1.2</version>
+		</dependency>
+		<dependency>
+			<!-- For validation of XACML RFC822Name (email address) -->
+			<groupId>com.sun.mail</groupId>
+			<artifactId>javax.mail</artifactId>
+			<version>1.5.4</version>
+		</dependency>
+		<dependency>
+			<!-- For validating IP addresses (XACML IPAdress datatype), Domain names (XACML DNSName datatype), etc. without any DNS resolution -->
+			<groupId>com.google.guava</groupId>
+			<artifactId>guava</artifactId>
+			<version>18.0</version>
+		</dependency>
+		<!-- /Third-party dependencies -->
+
+		<!-- Authzforce dependencies -->
+		<dependency>
+			<groupId>${project.groupId}</groupId>
+			<artifactId>${artifactId.prefix}-core-pdp-api</artifactId>
+			<!-- Major/minor version should match this artifact major/minor version to respect Semantic Versioning; -->
+			<version>3.6.1</version>
+		</dependency>
+		<!-- /Authzforce dependencies -->
+
+		<!-- Test dependencies -->
+		<dependency>
+			<groupId>ch.qos.logback</groupId>
+			<artifactId>logback-classic</artifactId>
+			<scope>test</scope>
+		</dependency>
+		<dependency>
+			<groupId>junit</groupId>
+			<artifactId>junit</artifactId>
+			<version>4.11</version>
+			<scope>test</scope>
+		</dependency>
+		<!-- /Test dependencies -->
+	</dependencies>
+	<build>
+		<plugins>
+			<plugin>
+				<groupId>org.apache.maven.plugins</groupId>
+				<artifactId>maven-pmd-plugin</artifactId>
+				<version>3.5</version>
+				<!-- target JDK already set by parent project's maven.compiler.target property -->
+				<configuration>
+					<verbose>true</verbose>
+					<excludeRoots>
+						<excludeRoot>target/generated-sources</excludeRoot>
+						<excludeRoot>target/generated-test-sources</excludeRoot>
+					</excludeRoots>
+				</configuration>
+				<executions>
+					<execution>
+						<phase>verify</phase>
+						<goals>
+							<goal>check</goal>
+							<goal>cpd-check</goal>
+						</goals>
+					</execution>
+				</executions>
+			</plugin>
+			<plugin>
+				<groupId>org.codehaus.mojo</groupId>
+				<artifactId>findbugs-maven-plugin</artifactId>
+				<version>3.0.2</version>
+				<configuration>
+					<!--
+						Enables analysis which takes more memory but finds more bugs.
+						If you run out of memory, changes the value of the effort element
+						to 'Low'.
+					-->
+					<effort>Max</effort>
+					<!-- Reports all bugs (other values are medium and max) -->
+					<threshold>Low</threshold>
+					<failOnError>true</failOnError>
+				</configuration>
+				<executions>
+					<execution>
+						<phase>verify</phase>
+						<goals>
+							<goal>check</goal>
+						</goals>
+					</execution>
+				</executions>
+			</plugin>
+			<plugin>
+				<!-- Override license-maven-plugin configuration to exclude Sunxacml files from adding GPL license headers (different license) -->
+				<groupId>com.mycila</groupId>
+				<artifactId>license-maven-plugin</artifactId>
+				<configuration>
+					<header>license/thales-gpl.header.txt</header>
+					<skipExistingHeaders>true</skipExistingHeaders>
+					<includes>
+						<include>src/main/java/org/ow2/authzforce/core/**</include>
+						<!-- Include test files also -->
+						<include>src/test/java/**</include>
+					</includes>
+				</configuration>
+				<executions>
+					<execution>
+						<id>format-sources-license</id>
+						<phase>process-sources</phase>
+						<goals>
+							<goal>format</goal>
+						</goals>
+					</execution>
+					<execution>
+						<id>format-test-sources-license</id>
+						<phase>process-test-sources</phase>
+						<goals>
+							<goal>format</goal>
+						</goals>
+					</execution>
+				</executions>
+			</plugin>
+			<plugin>
+				<groupId>org.jvnet.jaxb2.maven2</groupId>
+				<artifactId>maven-jaxb2-plugin</artifactId>
+				<configuration>
+					<!-- debug=true will generate JAXBDebug class. More info: https://github.com/highsource/maven-jaxb2-plugin/wiki/Miscellaneous -->
+					<debug>false</debug>
+					<strict>false</strict>
+					<verbose>false</verbose>
+					<removeOldOutput>true</removeOldOutput>
+					<extension>true</extension>
+					<args>
+						<arg>-Xvalue-constructor</arg>
+					</args>
+					<plugins>
+						<plugin>
+							<groupId>org.jvnet.jaxb2_commons</groupId>
+							<artifactId>jaxb2-value-constructor</artifactId>
+							<version>${jaxb2-value-constructor.version}</version>
+						</plugin>
+					</plugins>
+					<useDependenciesAsEpisodes>false</useDependenciesAsEpisodes>
+					<episodes>
+						<episode>
+							<groupId>${project.groupId}</groupId>
+							<artifactId>${artifactId.prefix}-xmlns-model</artifactId>
+						</episode>
+						<episode>
+							<groupId>${project.groupId}</groupId>
+							<artifactId>${artifactId.prefix}-xacml-model</artifactId>
+						</episode>
+						<episode>
+							<groupId>${project.groupId}</groupId>
+							<artifactId>${artifactId.prefix}-pdp-ext-model</artifactId>
+							<version>3.3.7</version>
+						</episode>
+					</episodes>
+					<catalog>src/main/jaxb/catalog.xml</catalog>
+					<bindingDirectory>src/main/jaxb</bindingDirectory>
+					<bindingIncludes>
+						<include>bindings.xjb</include>
+					</bindingIncludes>
+				</configuration>
+				<executions>
+					<execution>
+						<id>jaxb-generate-compile-sources</id>
+						<goals>
+							<goal>generate</goal>
+						</goals>
+						<configuration>
+							<schemaDirectory>src/main/resources</schemaDirectory>
+							<schemaIncludes>
+								<include>pdp.xsd</include>
+							</schemaIncludes>
+							<generateDirectory>${project.build.directory}/generated-sources/xjc</generateDirectory>
+							<generatePackage>${project.groupId}.core.xmlns.pdp</generatePackage>
+							<addCompileSourceRoot>true</addCompileSourceRoot>
+							<addTestCompileSourceRoot>false</addTestCompileSourceRoot>
+						</configuration>
+					</execution>
+					<execution>
+						<id>jaxb-generate-test-sources</id>
+						<goals>
+							<goal>generate</goal>
+						</goals>
+						<configuration>
+							<schemaDirectory>src/test/resources</schemaDirectory>
+							<generateDirectory>${project.build.directory}/generated-test-sources/xjc</generateDirectory>
+							<generatePackage>${project.groupId}.core.xmlns.test</generatePackage>
+							<addCompileSourceRoot>false</addCompileSourceRoot>
+							<addTestCompileSourceRoot>true</addTestCompileSourceRoot>
+						</configuration>
+					</execution>
+				</executions>
+			</plugin>
+			<!-- Test configuration -->
+			<plugin>
+				<artifactId>maven-surefire-plugin</artifactId>
+				<version>2.12.4</version>
+				<configuration>
+					<skipTests>false</skipTests>
+					<includes>
+						<include>**/MainTest.java</include>
+					</includes>
+				</configuration>
+			</plugin>
+			<plugin>
+				<groupId>org.apache.maven.plugins</groupId>
+				<artifactId>maven-jar-plugin</artifactId>
+				<version>2.6</version>
+				<executions>
+					<execution>
+						<goals>
+							<goal>test-jar</goal>
+						</goals>
+						<configuration>
+							<includes>
+								<include>org.ow2.authzforce.core.test.xsd</include>
+								<include>org/ow2/authzforce/core/xmlns/test/**</include>
+								<include>org/ow2/authzforce/core/test/utils/**</include>
+								<include>META-INF/**</include>
+							</includes>
+						</configuration>
+					</execution>
+				</executions>
+			</plugin>
+		</plugins>
+	</build>
+</project>