# AuthZForce Core
PDP engine implementation of the XACML 3.0 Core and part of the Multiple Decision Profile (section 2.3, i.e. repetition of attribute categories) specifications. For further details on what is actually supported with regards to the specifications, please refer to the conformance tests [README](src/test/resources/conformance/xacml-3.0-from-2.0-ct/README.md).

## Versions
See the [change log file](CHANGELOG.md) according to the *Keep a CHANGELOG* [conventions](http://keepachangelog.com/).

<<<<<<< HEAD
## License
See the [license file](LICENSE.txt).

## Getting started
To get started using a PDP to evaluate XACML requests, instantiate a new PDP instance with one of the methods: `org.ow2.authzforce.core.PdpConfigurationParser#getPDP(...)`. The parameters are:

1. Location of the configuration file (mandatory): this file must be an XML document compliant with the PDP configuration [XML schema](src/main/resources/pdp.xsd). You can read the documentation of every configuration parameter in that file.
1. Location of the XML catalog (optional, required only if using one or more XML-schema-defined PDP extensions): used to resolve the PDP configuration schema and other imported schemas/DTDs, and schemas of any PDP extension namespace used in the configuration file. You may use the [catalog](src/main/resources/catalog.xml) in the sources as an example. This is the one used by default if none specified.
1. Location of the PDP extensions schema file (optional, required only if using one or more PDP extensions): contains imports of namespaces corresponding to XML schemas of all XML-schema-defined PDP extensions to be used in the configuration file. Used for validation of PDP extensions configuration. The actual schema locations are resolved by the XML catalog parameter. You may use the [pdp-ext.xsd](src/test/resources/pdp-ext.xsd) in the sources as an example.

Once you have a PDP instance. You can evaluate a XACML request by calling one of the `PDP#evaluate(...)` methods.

Our PDP implementation uses SLF4J for logging so you can use any SLF4J implementation to manage logging. As an example, we use logback for testing, so you can use [logback.xml](src/test/resources/logback.xml) as an example for configuring loggers, appenders, etc.
=======
# Prerequisites
## Sun Java JDK
The authorization server run on Java, so it is prerequisite to have java running on the server. For compatibility reasons, it is highly recommended to use Sun java instead of the Open Java that is now default for some Linux distributions. 
## Tomcat Installation 
To run the Policy decision Point, you also need a Tomcat Server to deploy the AuthZForce-REST-[VERSION].war (Tomcat 6/0 was our testing version but tomcat 7 can be used too).
# Installing the Authorization Server
## Unitary Tests
TODO
## Conformance Tests
TODO
## Installation
TODO

## Installation Checking

Start the server by running this command: 
```bash
[root@ authzforce ~]# service tomcat7 start 
````

Test that the PDP and the REST interface is running by doing a GET request to the
```bash
[root@ authzforce ~]# curl -X POST http://@IP:8080/authzforce-rest-service-[VERSION]/domains/5e022256-6d0f-4eb8-aa9d-77db3d4ad141/pdp
```
The Server should respond by a 200 status code 

# Authorization Server Configuration
The authorization server configuration file is located in 
> /var/lib/tomcat7/conf/authzforce/domains/5e022256-6d0f-4eb8-aa9d-77db3d4ad141/pdp.xml 

You can find below and example of configuration and a description of the different element. You can modify this configuration according to your situation:
```xml
<config defaultPDP="PDPDemo" defaultAttributeFactory="attr"
          defaultCombiningAlgFactory="comb" defaultFunctionFactory="func">
    
<pdp name="PDPDemo">

<!--******************Declaration of the Policy Finder******************************** -->
 <policyFinderModule class="com.sun.xacml.finder.impl.FilePolicyModule">
      <list>
         <string>/etc/AuthZForce/policies/policy-example.xml</string>
      </list>
 </policyFinderModule>

<!--******************Declaration of the Attribute Finder****************************** -->
   <attributeFinderModule class="com.sun.xacml.finder.impl.LdapAttributeFinder">
     <map>
          <url>ldap://11.6.207.31</url>
          <username>CN=Administrator,DC=TEST,DC=COM</username>
           <password>secret</password>
           <baseDN>OU=Users, DC=TEST,DC=COM </baseDN>
           <attributeSupportedId>subject-job</attributeSupportedId>
           <ldapAttribute>jobtitle</ldapAttribute>
           <substituteValue>urn:oasis:names:tc:xacml:1.0:subject:subject-id</substituteValue>
                  <cache class="com.sun.xacml.CacheManager">
                                <activate>false</activate>
                                <maxElementsInMemory>10000</maxElementsInMemory>
                                <overflowToDisk>false</overflowToDisk>
                                <eternal>true</eternal>
</cache>
     </map>
   </attributeFinderModule>
<!--******************Cache Configuration**************************************** -->
            <cache class="com.sun.xacml.CacheManager">
                    <map>
                        <activate>true</activate>
                        <maxElementsInMemory>10000</maxElementsInMemory>
                        <overflowToDisk>false</overflowToDisk>
                        <eternal>false</eternal>
                    </map>
            </cache>
 </pdp>
 <attributeFactory name="attr" useStandardDatatypes="true"/>
 <combiningAlgFactory name="comb" useStandardAlgorithms="true"/>
 <functionFactory name="func" useStandardFunctions="true">
 </functionFactory>
 </config>
 ````
 
## Policy Finder Configuration
The policy file evaluated by your authorization server is located at "/var/lib/tomcat7/conf/authzforce/domains/5e022256-6d0f-4eb8-aa9d-77db3d4ad141/policySet.xml"
You can modify it to match your security requirements. After editing you need to reload the server so it can load the new policy.

## Attribute Finder Configuration File
During an evaluation, the PDP may require other attributes that are not provided as part of the XACML request. To get those the PDP will ask the attribute finder(s) (configured below) to provide missing information. In this version, we provided two generic attribute finders that allow you to retrieve information from a LDAP directory and from a database.
You can configure your attribute finder in this file /var/lib/tomcat7/conf/authzforce/domains/5e022256-6d0f-4eb8-aa9d-77db3d4ad141/attributeFinders.xml

### JDBC
```xml
<attributeFinderModule class="com.sun.xacml.finder.impl.AttributeDBFinder">
	<map>
		<url>jdbc:mysql://mysqlServer.opencloudware.org:3306/</url>
		<username>mysql</username>
		<password>password</password>
		<dbName>Customer </dbName>
		<driver>com.mysql.jdbc.Driver</driver>
		<attributeSupportedId>customer-id</attributeSupportedId>
		<sqlRequest>SELECT customer-id as $alias where sales-manager=$filter</sqlRequest>
		<substituteValue>urn:oasis:names:tc:xacml:1.0:subject-id:subject-id</substituteValue>
                                   <cache class="com.sun.xacml.CacheManager">
                                              <activate>false</activate>
                                              <maxElementsInMemory>10000</maxElementsInMemory>
                                              <overflowToDisk>false</overflowToDisk>
                                              <eternal>true</eternal>
                 </cache>
	</map>
</attributeFinderModule>
````

The possible configuration elements defined for this configuration type are:

Name | description |
---------|:------:|
url |  Address of the Database server|
username | Database username|
password | Database password |
dbName | Database name|
driver | Driver used to access the Database|
attributeSupportedId | Attribute that is supported by this attribute finder for retrieval. |
sqlRequest | Request used to fetch the attribute. $filter  is the variable part used to make a filter in the SQL query mapped to the AttributeValue in the XACML request defined with the substituteValue option. $alias is used to map easily the request’s result with the attributeSupportedId in order to have a more logical output |
substituteValue|Value extracted from the XACML request (Mandatory in the XACML request)|
Cache|cache configuration for this attribute finder, (Optional, false by default)|
activate|cache activation, true or false|
maxElementInMemory|max element that are stored in the cache memory, integer|
overflowToDisk|if cache can write on the disk if the memory is full, true or false|
eternal|do we store eternally the elements, true or false|
timeToLiveSeconds|time to live of the stored elements, integer, (Optional)|
timeToIdleSeconds|time to idle for the stored elements, integer, (Optional) |

### LDAP
```xml
<attributeFinderModule class="com.sun.xacml.finder.impl.LdapAttributeFinder">
       	<map>
       		<url>ldap://10.222.148.102</url>
      		<username>cn=Manager,c=gb</username>
      		<password>secret</password>
      		<baseDn>ou=people,dc=authzforce,dc=com</baseDn>
      		<ldapAttribute>title</ldapAttribute>   
      		<attributeSupportedId>jobtitle</attributeSupportedId>      		   	
      		<substituteValue>urn:oasis:names:tc:xacml:1.0:subject:subject-id</substituteValue>
                                   <cache class="com.sun.xacml.CacheManager">
                                              <activate>false</activate>
                                              <maxElementsInMemory>10000</maxElementsInMemory>
                                              <overflowToDisk>false</overflowToDisk>
                                              <eternal>true</eternal>
                 </cache>
      	</map>
</attributeFinderModule>
````
The possible configuration elements defined for this configuration type are:

Name | description |
---------|:------:|
url|Address of the LDAP directory|
username|Username to access the directory|
password|Password to access the directory|
baseDN|Specifies the DN of the node where the search would start. (For performance reasons, this DN should be as specific as possible.) The default value is the root of the directory tree. |
ldapAttribute|The name of the entry's attribute that we are going to get the value from. |
attributeSupportedId|Attribute that is supported by this attribute finder for retrieval. |
substituteValue|Value extracted from the XACML request (Mandatory in the XACML request)|
Cache|cache configuration for this attribute finder, (Optional, false by default)|
activate|cache activation, true or false|
maxElementInMemory|max element that are stored in the cache memory, integer|
overflowToDisk|if cache can write on the disk if the memory is full, true or false|
eternal|do we store eternally the elements, true or false|
timeToLiveSeconds|time to live of the stored elements, integer, (Optional)|
timeToIdleSeconds|time to idle for the stored elements, integer, (Optional) |

### Fortress
TODO

### JWT
TODO

### String Map
TODO

### JSON Path
TODO

### RESTFul
TODO

# Calling the PDP
## Test the PDP from a REST client

1. To test the REST API with AuthZForce you need to get an REST Client like this one for Firefox
> [Rest Client](https://addons.mozilla.org/en-US/firefox/addon/restclient/)

2. Prepare an XACML request fitting your Policy and paste it into your body's request, for us it looks like this:
```xml
<?xml version="1.0" encoding="UTF-8"?>
<RequestType xmlns="urn:oasis:names:tc:xacml:3.0:core:schema:wd-17" ReturnPolicyIdList="false" CombinedDecision="false">
   <Attributes Category="urn:oasis:names:tc:xacml:1.0:subject-category:access-subject">
      <Attribute AttributeId="urn:oasis:names:tc:xacml:1.0:subject:subject-id" IncludeInResult="true">
         <AttributeValue DataType="http://www.w3.org/2001/XMLSchema#string">bob</AttributeValue>
      </Attribute>
   </Attributes>
   <Attributes Category="urn:oasis:names:tc:xacml:3.0:attribute-category:resource">
      <Attribute AttributeId="urn:oasis:names:tc:xacml:1.0:resource:resource-id" IncludeInResult="true">
         <AttributeValue DataType="http://www.w3.org/2001/XMLSchema#string">medicalReccord#81325</AttributeValue>
      </Attribute>
   </Attributes>
<Attributes Category="urn:oasis:names:tc:xacml:3.0:attribute-category:resource">
      <Attribute AttributeId="urn:oasis:names:tc:xacml:1.0:resource:resource-id" IncludeInResult="true">
         <AttributeValue DataType="http://www.w3.org/2001/XMLSchema#string">medicalReccord#75903</AttributeValue>
      </Attribute>
   </Attributes>
   <Attributes Category="urn:oasis:names:tc:xacml:3.0:attribute-category:action">
      <Attribute AttributeId="urn:oasis:names:tc:xacml:1.0:action:action-id" IncludeInResult="true">
         <AttributeValue DataType="http://www.w3.org/2001/XMLSchema#string">Read</AttributeValue>
      </Attribute>
   </Attributes>
   <Attributes Category="urn:oasis:names:tc:xacml:3.0:attribute-category:action">
      <Attribute AttributeId="urn:oasis:names:tc:xacml:1.0:action:action-id" IncludeInResult="true">
         <AttributeValue DataType="http://www.w3.org/2001/XMLSchema#string">Write</AttributeValue>
      </Attribute>
   </Attributes>
</RequestType>
````


3. Set the Headers' request with:
	> Content-type : application/xml

4. Send it using a POST request to your PDP's interface 
    > http://@IP:8080/AuthZForce-REST-[VERSION]/pdp/service).
The response should look like this:

```xml
<?xml version="1.0" encoding="UTF-8"?>
<ResponseType xmlns="urn:oasis:names:tc:xacml:3.0:core:schema:wd-17">
   <Result>
      <Decision>Deny</Decision>
      <Status>
         <StatusCode Value="urn:oasis:names:tc:xacml:1.0:status:ok" />
         <StatusDetail />
      </Status>      
      <Attributes Category="urn:oasis:names:tc:xacml:3.0:attribute-category:resource">
         <Attribute AttributeId="urn:oasis:names:tc:xacml:1.0:resource:resource-id" IncludeInResult="true">
            <AttributeValue DataType="http://www.w3.org/2001/XMLSchema#string">medicalReccord#81325</AttributeValue>
         </Attribute>
      </Attributes>
   </Result>
   <Result>
      <Decision>Deny</Decision>
      <Status>
         <StatusCode Value="urn:oasis:names:tc:xacml:1.0:status:ok" />
         <StatusDetail />
      </Status>      
      <Attributes Category="urn:oasis:names:tc:xacml:3.0:attribute-category:resource">
         <Attribute AttributeId="urn:oasis:names:tc:xacml:1.0:resource:resource-id" IncludeInResult="true">
            <AttributeValue DataType="http://www.w3.org/2001/XMLSchema#string">medicalReccord#75903</AttributeValue>
         </Attribute>
      </Attributes>
   </Result>
   <Result>
      <Decision>Deny</Decision>
      <Status>
         <StatusCode Value="urn:oasis:names:tc:xacml:1.0:status:ok" />
         <StatusDetail />
      </Status>
      <Attributes Category="urn:oasis:names:tc:xacml:3.0:attribute-category:resource">
         <Attribute AttributeId="urn:oasis:names:tc:xacml:1.0:resource:resource-id" IncludeInResult="true">
            <AttributeValue DataType="http://www.w3.org/2001/XMLSchema#string">medicalReccord#81325</AttributeValue>
         </Attribute>
      </Attributes>
   </Result>
   <Result>
      <Decision>Deny</Decision>
      <Status>
         <StatusCode Value="urn:oasis:names:tc:xacml:1.0:status:ok" />
         <StatusDetail />
      </Status>
      <Obligations>
         <Obligation ObligationId="urn:oasis:names:tc:xacml:2.0:conformance-test:IIIA014:policyset:obligation-3">
            <AttributeAssignment AttributeId="urn:oasis:names:tc:xacml:2.0:conformance-test:IIIA014:policyset:assignment2" DataType="http://www.w3.org/2001/XMLSchema#string">assignment2</AttributeAssignment>
         </Obligation>
      </Obligations>
      <AssociatedAdvice />
      <Attributes Category="urn:oasis:names:tc:xacml:3.0:attribute-category:resource">
         <Attribute AttributeId="urn:oasis:names:tc:xacml:1.0:resource:resource-id" IncludeInResult="true">
            <AttributeValue DataType="http://www.w3.org/2001/XMLSchema#string">medicalReccord#75903</AttributeValue>
         </Attribute>
      </Attributes>
   </Result>
</ResponseType>
```

It’s of course a snippet of the response. That can be much more complex if you have Obligations or Advices in your policies. Check the Oasis specification for more explanation on these objects.
>>>>>>> c3fd9f5a
<|MERGE_RESOLUTION|>--- conflicted
+++ resolved
@@ -1,10 +1,10 @@
 # AuthZForce Core
 PDP engine implementation of the XACML 3.0 Core and part of the Multiple Decision Profile (section 2.3, i.e. repetition of attribute categories) specifications. For further details on what is actually supported with regards to the specifications, please refer to the conformance tests [README](src/test/resources/conformance/xacml-3.0-from-2.0-ct/README.md).
+*For more information on how to use AuthZForce as a server (RESTful), see the `server` project.*
 
 ## Versions
 See the [change log file](CHANGELOG.md) according to the *Keep a CHANGELOG* [conventions](http://keepachangelog.com/).
 
-<<<<<<< HEAD
 ## License
 See the [license file](LICENSE.txt).
 
@@ -17,296 +17,4 @@
 
 Once you have a PDP instance. You can evaluate a XACML request by calling one of the `PDP#evaluate(...)` methods.
 
-Our PDP implementation uses SLF4J for logging so you can use any SLF4J implementation to manage logging. As an example, we use logback for testing, so you can use [logback.xml](src/test/resources/logback.xml) as an example for configuring loggers, appenders, etc.
-=======
-# Prerequisites
-## Sun Java JDK
-The authorization server run on Java, so it is prerequisite to have java running on the server. For compatibility reasons, it is highly recommended to use Sun java instead of the Open Java that is now default for some Linux distributions. 
-## Tomcat Installation 
-To run the Policy decision Point, you also need a Tomcat Server to deploy the AuthZForce-REST-[VERSION].war (Tomcat 6/0 was our testing version but tomcat 7 can be used too).
-# Installing the Authorization Server
-## Unitary Tests
-TODO
-## Conformance Tests
-TODO
-## Installation
-TODO
-
-## Installation Checking
-
-Start the server by running this command: 
-```bash
-[root@ authzforce ~]# service tomcat7 start 
-````
-
-Test that the PDP and the REST interface is running by doing a GET request to the
-```bash
-[root@ authzforce ~]# curl -X POST http://@IP:8080/authzforce-rest-service-[VERSION]/domains/5e022256-6d0f-4eb8-aa9d-77db3d4ad141/pdp
-```
-The Server should respond by a 200 status code 
-
-# Authorization Server Configuration
-The authorization server configuration file is located in 
-> /var/lib/tomcat7/conf/authzforce/domains/5e022256-6d0f-4eb8-aa9d-77db3d4ad141/pdp.xml 
-
-You can find below and example of configuration and a description of the different element. You can modify this configuration according to your situation:
-```xml
-<config defaultPDP="PDPDemo" defaultAttributeFactory="attr"
-          defaultCombiningAlgFactory="comb" defaultFunctionFactory="func">
-    
-<pdp name="PDPDemo">
-
-<!--******************Declaration of the Policy Finder******************************** -->
- <policyFinderModule class="com.sun.xacml.finder.impl.FilePolicyModule">
-      <list>
-         <string>/etc/AuthZForce/policies/policy-example.xml</string>
-      </list>
- </policyFinderModule>
-
-<!--******************Declaration of the Attribute Finder****************************** -->
-   <attributeFinderModule class="com.sun.xacml.finder.impl.LdapAttributeFinder">
-     <map>
-          <url>ldap://11.6.207.31</url>
-          <username>CN=Administrator,DC=TEST,DC=COM</username>
-           <password>secret</password>
-           <baseDN>OU=Users, DC=TEST,DC=COM </baseDN>
-           <attributeSupportedId>subject-job</attributeSupportedId>
-           <ldapAttribute>jobtitle</ldapAttribute>
-           <substituteValue>urn:oasis:names:tc:xacml:1.0:subject:subject-id</substituteValue>
-                  <cache class="com.sun.xacml.CacheManager">
-                                <activate>false</activate>
-                                <maxElementsInMemory>10000</maxElementsInMemory>
-                                <overflowToDisk>false</overflowToDisk>
-                                <eternal>true</eternal>
-</cache>
-     </map>
-   </attributeFinderModule>
-<!--******************Cache Configuration**************************************** -->
-            <cache class="com.sun.xacml.CacheManager">
-                    <map>
-                        <activate>true</activate>
-                        <maxElementsInMemory>10000</maxElementsInMemory>
-                        <overflowToDisk>false</overflowToDisk>
-                        <eternal>false</eternal>
-                    </map>
-            </cache>
- </pdp>
- <attributeFactory name="attr" useStandardDatatypes="true"/>
- <combiningAlgFactory name="comb" useStandardAlgorithms="true"/>
- <functionFactory name="func" useStandardFunctions="true">
- </functionFactory>
- </config>
- ````
- 
-## Policy Finder Configuration
-The policy file evaluated by your authorization server is located at "/var/lib/tomcat7/conf/authzforce/domains/5e022256-6d0f-4eb8-aa9d-77db3d4ad141/policySet.xml"
-You can modify it to match your security requirements. After editing you need to reload the server so it can load the new policy.
-
-## Attribute Finder Configuration File
-During an evaluation, the PDP may require other attributes that are not provided as part of the XACML request. To get those the PDP will ask the attribute finder(s) (configured below) to provide missing information. In this version, we provided two generic attribute finders that allow you to retrieve information from a LDAP directory and from a database.
-You can configure your attribute finder in this file /var/lib/tomcat7/conf/authzforce/domains/5e022256-6d0f-4eb8-aa9d-77db3d4ad141/attributeFinders.xml
-
-### JDBC
-```xml
-<attributeFinderModule class="com.sun.xacml.finder.impl.AttributeDBFinder">
-	<map>
-		<url>jdbc:mysql://mysqlServer.opencloudware.org:3306/</url>
-		<username>mysql</username>
-		<password>password</password>
-		<dbName>Customer </dbName>
-		<driver>com.mysql.jdbc.Driver</driver>
-		<attributeSupportedId>customer-id</attributeSupportedId>
-		<sqlRequest>SELECT customer-id as $alias where sales-manager=$filter</sqlRequest>
-		<substituteValue>urn:oasis:names:tc:xacml:1.0:subject-id:subject-id</substituteValue>
-                                   <cache class="com.sun.xacml.CacheManager">
-                                              <activate>false</activate>
-                                              <maxElementsInMemory>10000</maxElementsInMemory>
-                                              <overflowToDisk>false</overflowToDisk>
-                                              <eternal>true</eternal>
-                 </cache>
-	</map>
-</attributeFinderModule>
-````
-
-The possible configuration elements defined for this configuration type are:
-
-Name | description |
----------|:------:|
-url |  Address of the Database server|
-username | Database username|
-password | Database password |
-dbName | Database name|
-driver | Driver used to access the Database|
-attributeSupportedId | Attribute that is supported by this attribute finder for retrieval. |
-sqlRequest | Request used to fetch the attribute. $filter  is the variable part used to make a filter in the SQL query mapped to the AttributeValue in the XACML request defined with the substituteValue option. $alias is used to map easily the request’s result with the attributeSupportedId in order to have a more logical output |
-substituteValue|Value extracted from the XACML request (Mandatory in the XACML request)|
-Cache|cache configuration for this attribute finder, (Optional, false by default)|
-activate|cache activation, true or false|
-maxElementInMemory|max element that are stored in the cache memory, integer|
-overflowToDisk|if cache can write on the disk if the memory is full, true or false|
-eternal|do we store eternally the elements, true or false|
-timeToLiveSeconds|time to live of the stored elements, integer, (Optional)|
-timeToIdleSeconds|time to idle for the stored elements, integer, (Optional) |
-
-### LDAP
-```xml
-<attributeFinderModule class="com.sun.xacml.finder.impl.LdapAttributeFinder">
-       	<map>
-       		<url>ldap://10.222.148.102</url>
-      		<username>cn=Manager,c=gb</username>
-      		<password>secret</password>
-      		<baseDn>ou=people,dc=authzforce,dc=com</baseDn>
-      		<ldapAttribute>title</ldapAttribute>   
-      		<attributeSupportedId>jobtitle</attributeSupportedId>      		   	
-      		<substituteValue>urn:oasis:names:tc:xacml:1.0:subject:subject-id</substituteValue>
-                                   <cache class="com.sun.xacml.CacheManager">
-                                              <activate>false</activate>
-                                              <maxElementsInMemory>10000</maxElementsInMemory>
-                                              <overflowToDisk>false</overflowToDisk>
-                                              <eternal>true</eternal>
-                 </cache>
-      	</map>
-</attributeFinderModule>
-````
-The possible configuration elements defined for this configuration type are:
-
-Name | description |
----------|:------:|
-url|Address of the LDAP directory|
-username|Username to access the directory|
-password|Password to access the directory|
-baseDN|Specifies the DN of the node where the search would start. (For performance reasons, this DN should be as specific as possible.) The default value is the root of the directory tree. |
-ldapAttribute|The name of the entry's attribute that we are going to get the value from. |
-attributeSupportedId|Attribute that is supported by this attribute finder for retrieval. |
-substituteValue|Value extracted from the XACML request (Mandatory in the XACML request)|
-Cache|cache configuration for this attribute finder, (Optional, false by default)|
-activate|cache activation, true or false|
-maxElementInMemory|max element that are stored in the cache memory, integer|
-overflowToDisk|if cache can write on the disk if the memory is full, true or false|
-eternal|do we store eternally the elements, true or false|
-timeToLiveSeconds|time to live of the stored elements, integer, (Optional)|
-timeToIdleSeconds|time to idle for the stored elements, integer, (Optional) |
-
-### Fortress
-TODO
-
-### JWT
-TODO
-
-### String Map
-TODO
-
-### JSON Path
-TODO
-
-### RESTFul
-TODO
-
-# Calling the PDP
-## Test the PDP from a REST client
-
-1. To test the REST API with AuthZForce you need to get an REST Client like this one for Firefox
-> [Rest Client](https://addons.mozilla.org/en-US/firefox/addon/restclient/)
-
-2. Prepare an XACML request fitting your Policy and paste it into your body's request, for us it looks like this:
-```xml
-<?xml version="1.0" encoding="UTF-8"?>
-<RequestType xmlns="urn:oasis:names:tc:xacml:3.0:core:schema:wd-17" ReturnPolicyIdList="false" CombinedDecision="false">
-   <Attributes Category="urn:oasis:names:tc:xacml:1.0:subject-category:access-subject">
-      <Attribute AttributeId="urn:oasis:names:tc:xacml:1.0:subject:subject-id" IncludeInResult="true">
-         <AttributeValue DataType="http://www.w3.org/2001/XMLSchema#string">bob</AttributeValue>
-      </Attribute>
-   </Attributes>
-   <Attributes Category="urn:oasis:names:tc:xacml:3.0:attribute-category:resource">
-      <Attribute AttributeId="urn:oasis:names:tc:xacml:1.0:resource:resource-id" IncludeInResult="true">
-         <AttributeValue DataType="http://www.w3.org/2001/XMLSchema#string">medicalReccord#81325</AttributeValue>
-      </Attribute>
-   </Attributes>
-<Attributes Category="urn:oasis:names:tc:xacml:3.0:attribute-category:resource">
-      <Attribute AttributeId="urn:oasis:names:tc:xacml:1.0:resource:resource-id" IncludeInResult="true">
-         <AttributeValue DataType="http://www.w3.org/2001/XMLSchema#string">medicalReccord#75903</AttributeValue>
-      </Attribute>
-   </Attributes>
-   <Attributes Category="urn:oasis:names:tc:xacml:3.0:attribute-category:action">
-      <Attribute AttributeId="urn:oasis:names:tc:xacml:1.0:action:action-id" IncludeInResult="true">
-         <AttributeValue DataType="http://www.w3.org/2001/XMLSchema#string">Read</AttributeValue>
-      </Attribute>
-   </Attributes>
-   <Attributes Category="urn:oasis:names:tc:xacml:3.0:attribute-category:action">
-      <Attribute AttributeId="urn:oasis:names:tc:xacml:1.0:action:action-id" IncludeInResult="true">
-         <AttributeValue DataType="http://www.w3.org/2001/XMLSchema#string">Write</AttributeValue>
-      </Attribute>
-   </Attributes>
-</RequestType>
-````
-
-
-3. Set the Headers' request with:
-	> Content-type : application/xml
-
-4. Send it using a POST request to your PDP's interface 
-    > http://@IP:8080/AuthZForce-REST-[VERSION]/pdp/service).
-The response should look like this:
-
-```xml
-<?xml version="1.0" encoding="UTF-8"?>
-<ResponseType xmlns="urn:oasis:names:tc:xacml:3.0:core:schema:wd-17">
-   <Result>
-      <Decision>Deny</Decision>
-      <Status>
-         <StatusCode Value="urn:oasis:names:tc:xacml:1.0:status:ok" />
-         <StatusDetail />
-      </Status>      
-      <Attributes Category="urn:oasis:names:tc:xacml:3.0:attribute-category:resource">
-         <Attribute AttributeId="urn:oasis:names:tc:xacml:1.0:resource:resource-id" IncludeInResult="true">
-            <AttributeValue DataType="http://www.w3.org/2001/XMLSchema#string">medicalReccord#81325</AttributeValue>
-         </Attribute>
-      </Attributes>
-   </Result>
-   <Result>
-      <Decision>Deny</Decision>
-      <Status>
-         <StatusCode Value="urn:oasis:names:tc:xacml:1.0:status:ok" />
-         <StatusDetail />
-      </Status>      
-      <Attributes Category="urn:oasis:names:tc:xacml:3.0:attribute-category:resource">
-         <Attribute AttributeId="urn:oasis:names:tc:xacml:1.0:resource:resource-id" IncludeInResult="true">
-            <AttributeValue DataType="http://www.w3.org/2001/XMLSchema#string">medicalReccord#75903</AttributeValue>
-         </Attribute>
-      </Attributes>
-   </Result>
-   <Result>
-      <Decision>Deny</Decision>
-      <Status>
-         <StatusCode Value="urn:oasis:names:tc:xacml:1.0:status:ok" />
-         <StatusDetail />
-      </Status>
-      <Attributes Category="urn:oasis:names:tc:xacml:3.0:attribute-category:resource">
-         <Attribute AttributeId="urn:oasis:names:tc:xacml:1.0:resource:resource-id" IncludeInResult="true">
-            <AttributeValue DataType="http://www.w3.org/2001/XMLSchema#string">medicalReccord#81325</AttributeValue>
-         </Attribute>
-      </Attributes>
-   </Result>
-   <Result>
-      <Decision>Deny</Decision>
-      <Status>
-         <StatusCode Value="urn:oasis:names:tc:xacml:1.0:status:ok" />
-         <StatusDetail />
-      </Status>
-      <Obligations>
-         <Obligation ObligationId="urn:oasis:names:tc:xacml:2.0:conformance-test:IIIA014:policyset:obligation-3">
-            <AttributeAssignment AttributeId="urn:oasis:names:tc:xacml:2.0:conformance-test:IIIA014:policyset:assignment2" DataType="http://www.w3.org/2001/XMLSchema#string">assignment2</AttributeAssignment>
-         </Obligation>
-      </Obligations>
-      <AssociatedAdvice />
-      <Attributes Category="urn:oasis:names:tc:xacml:3.0:attribute-category:resource">
-         <Attribute AttributeId="urn:oasis:names:tc:xacml:1.0:resource:resource-id" IncludeInResult="true">
-            <AttributeValue DataType="http://www.w3.org/2001/XMLSchema#string">medicalReccord#75903</AttributeValue>
-         </Attribute>
-      </Attributes>
-   </Result>
-</ResponseType>
-```
-
-It’s of course a snippet of the response. That can be much more complex if you have Obligations or Advices in your policies. Check the Oasis specification for more explanation on these objects.
->>>>>>> c3fd9f5a
+Our PDP implementation uses SLF4J for logging so you can use any SLF4J implementation to manage logging. As an example, we use logback for testing, so you can use [logback.xml](src/test/resources/logback.xml) as an example for configuring loggers, appenders, etc.